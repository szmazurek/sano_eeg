import mne
import re
import os
import scipy
import timeit
import pandas as pd
import numpy as np
from pathlib import Path
from sklearn.decomposition import PCA
<<<<<<< HEAD
from mne_features.bivariate import compute_phase_lock_val, compute_spect_corr
from typing import Union
=======
>>>>>>> fa5af134

# from mne_icalabel import label_components
# from pyprep.prep_pipeline import PrepPipeline
from mne.preprocessing import ICA
import torch


ch_demanded_order = [
    "Fp1",
    "Fp2",
    "F7",
    "F3",
    "Fz",
    "F4",
    "F8",
    "T7",
    "C3",
    "Cz",
    "C4",
    "T8",
    "P7",
    "P3",
    "P4",
    "P8",
    "O1",
    "O2",
]

current_order = [
    "Fp1",
    "F7",
    "T7",
    "P7",
    "F3",
    "C3",
    "P3",
    "O1",
    "Fz",
    "Cz",
    "Fp2",
    "F4",
    "C4",
    "P4",
    "O2",
    "F8",
    "P8",
    "T8",
]


standard_channel_order = [
    "FP1-F7",
    "F7-T7",
    "T7-P7",
    "P7-O1",
    "FP1-F3",
    "F3-C3",
    "C3-P3",
    "P3-O1",
    "FZ-CZ",
    "CZ-PZ",
    "FP2-F4",
    "F4-C4",
    "C4-P4",
    "P4-O2",
    "FP2-F8",
    "F8-T8",
    "T8-P8-0",
    "P8-O2",
]


def remove_channels_dummy(ch_name):
    if re.findall("--", ch_name) or re.findall("\.", ch_name):
        print(f"Removing channel {ch_name}")
        return True
    return False


def remove_channels_duplicate(ch_name):
    ch_decomposed = ch_name.split(sep="-")
    if len(ch_decomposed) > 2:
        if int(ch_decomposed[-1]) != 0:
            print(f"Removing channel {ch_name}")
            return True
    return False


def remove_repeating_pairs(cleared_ch_names):
    repeating_chs = []
    for pair in cleared_ch_names:
        temp_ch_pairs = cleared_ch_names.copy()
        temp_ch_pairs.remove(pair)
        try:
            ch_1, ch_2 = pair.split(sep="-")
        except ValueError:
            ch_1, ch_2, ch_3 = pair.split(sep="-")
        for pair_2 in temp_ch_pairs:
            num_of_same_chs = pair_2.count(ch_1) + pair_2.count(ch_2)
            if num_of_same_chs > 1:
                repeating_chs.append(pair_2)

    return repeating_chs[0]  # not so good function!


def reorder_channels_chbmit(raw):
    """Reorders the channels of chbmit dataset patients to the one we need."""
    ch_map = {}
    for n, old_name in enumerate(raw.ch_names):
        ch_map[old_name] = current_order[n]
    raw.rename_channels(ch_map)
    raw.reorder_channels(ch_demanded_order)
    montage = mne.channels.read_custom_montage(Path("data/chb_mit_ch_locs.loc"))
    raw.set_montage(montage)


def run_preprocessing(
    raw,
    n_ica_components=18,
    freq_l=1.0,
    freq_h=30.0,
    sfreq=256.0,
    powerline_freq=50.0,
<<<<<<< HEAD
    avg_ref=False,  # Caution ! this needs to be paid attention to!
=======
    avg_ref=False,  ##Caution ! this needs to be paid attention to!
>>>>>>> fa5af134
    apply_pca=True,
    apply_ica=False,
    informax=False,
    discard_first_n_components: int = 2,
):
    """Runs preprocessing on given mne.raw instance."""
    if apply_ica and apply_pca:
        raise ValueError(
            "Values of apply_pca and apply_ica cannot both be True! Choose only one method of artifact removal."
        )

    raw.load_data()
    raw.filter(l_freq=freq_l, h_freq=freq_h, h_trans_bandwidth=1).notch_filter(
        np.arange(powerline_freq, sfreq / 2, powerline_freq)
    )
    if avg_ref:
        raw.set_eeg_reference()
    if apply_ica:
        if informax:
            ica = ICA(
                n_components=n_ica_components,
                max_iter="auto",
                random_state=97,
                method="infomax",
                fit_params=dict(extended=True),
            )
        else:
            ica = ICA(n_components=n_ica_components)
        ica.fit(raw)
        ic_labels = label_components(raw, ica, method="iclabel")
        labels = np.array(ic_labels["labels"])
        ica.exclude = np.where((labels != "other") & (labels != "brain"))[
            0
        ].tolist()
        ica.apply(raw)

    elif apply_pca:
        pca = PCA()
        pca.fit(raw._data)
        components = pca.components_
        mu = pca.mean_
        transform_raw = pca.transform(raw._data)
        raw._data = np.squeeze(
            mu
            + transform_raw[:, discard_first_n_components:]
            @ components[discard_first_n_components:]
        )  ## remove first two components

    return raw


def load_and_dump_channels(filepath):
    """Reads CHB-MIT file and resets the order of channels to the demanded one"""
    data_raw = mne.io.read_raw_edf(filepath, preload=False, verbose=False)
    try:
        ch_names = data_raw.ch_names
        ch_to_remove = list(filter(remove_channels_dummy, ch_names))
        data_raw.drop_channels(ch_to_remove)
    except:
        print("No dummy channels to remove")
    try:
        ch_names = data_raw.ch_names
        ch_to_remove = list(filter(remove_channels_duplicate, ch_names))
        data_raw.drop_channels(ch_to_remove)
    except:
        print("No duplicate channels to remove")
    try:
        ch_names = data_raw.ch_names
        data_raw.drop_channels(remove_repeating_pairs(ch_names))
    except:
        print("No repeating pairs to remove")
    current_channels = data_raw.ch_names
    for channel in current_channels:
        if channel not in standard_channel_order:
            data_raw.drop_channels(channel)
    current_channels = data_raw.ch_names
    if current_channels != standard_channel_order:
        data_raw.reorder_channels(standard_channel_order)
    if len(current_channels) > 18:
        n_chs_to_drop = len(current_channels) - 18
        channel_ordering = current_channels[:-n_chs_to_drop]
        data_raw.reorder_channels(channel_ordering)
    if len(current_channels) < 18:
        print(
            f"Too few channels to processd, found {len(current_channels)}. Skipping."
        )
        return None
    return data_raw


def preprocess_dataset_seizures(
    subjects_with_seizures_path, dataset_dirpath, preprocessed_dirpath
):
    """Runs full preprocessing on the dataset cointained in the folder (only on seizure recordings).
    Args:
        subject_with_seizures_path: path to a text file containing recordings with seizures.
    The names have to be a row vector, with every row named patient_folder/recording_name.edf.

        dataset_path: path to a folder containing all patient folders.

        preprocessed_dirpath: path to folder in which preprocessed files will be saved.

    """
    subjects_with_seizures = [
        subject[:-1]
        for subject in open(subjects_with_seizures_path, "r").readlines()
    ]
    for subject in subjects_with_seizures:
        try:
            subject_path = os.path.join(dataset_dirpath, subject)
            raw_file = load_and_dump_channels(subject_path)
            if raw_file is None:
                continue
        except:
            print(f"Subject {subject} not found.")
            continue

        reorder_channels_chbmit(raw_file)
        ## THIS SHOULD BE PARAMETRIZED AS KWARGS
        # raw_instance = run_preprocessing(raw_file, apply_pca=False,avg_ref=True, freq_l=0.5, freq_h=30.0)
        raw_instance = raw_file
        save_path = os.path.join(preprocessed_dirpath, subject)
        if not os.path.exists(os.path.split(save_path)[0]):
            os.mkdir(os.path.split(save_path)[0])
        mne.export.export_raw(save_path, raw_instance, fmt="edf")
        print(f"Finished preprocessing subject {subject}.")


def preprocess_dataset_all(
    subjects_with_seizures_path, dataset_path, preprocessed_dirpath
):
    subjects_with_seizures = [
<<<<<<< HEAD
        subject[:-1]
        for subject in open(subjects_with_seizures_path, "r").readlines()
=======
        subject[:-1] for subject in open(subjects_with_seizures_path, "r").readlines()
>>>>>>> fa5af134
    ]

    for folder in os.listdir(dataset_path):
        if not os.path.isdir(os.path.join(dataset_path, folder)):
            print(os.path.isdir(os.path.join(dataset_path, folder)))
            continue

        for file in os.listdir(os.path.join(dataset_path, folder)):
            if file.endswith(".edf"):
                try:
                    raw_file = load_and_dump_channels(
                        os.path.join(dataset_path, folder, file)
                    )
                    if raw_file is None:
                        continue
                except:
                    print(f"Subject {folder}/{file} not found.")
                    continue
                reorder_channels_chbmit(raw_file)
                ## THIS SHOULD BE PARAMETRIZED AS KWARGS
                raw_instance = run_preprocessing(
<<<<<<< HEAD
                    raw_file,
                    apply_pca=True,
                    avg_ref=True,
                    freq_l=0.5,
                    freq_h=30.0,
=======
                    raw_file, apply_pca=True, avg_ref=True, freq_l=0.5, freq_h=30.0
>>>>>>> fa5af134
                )
                if os.path.join(folder, file) in subjects_with_seizures:
                    save_path = os.path.join(
                        preprocessed_dirpath, folder, "seizures_" + file
                    )
                else:
                    save_path = os.path.join(preprocessed_dirpath, folder, file)
                if not os.path.exists(os.path.split(save_path)[0]):
                    os.mkdir(os.path.split(save_path)[0])
                mne.export.export_raw(save_path, raw_instance, fmt="edf")
                print(f"Finished preprocessing subject {folder}/{file}.")


def prepare_timestep_array(array, timestep, overlap):
    """Preprocess input array of shape [n_nodes,feature_per_node,samples]
    into [samples_count,n_nodes,feature_per_node,timestep]."""
    features = [
        array[:, :, i : i + timestep]
        for i in range(0, array.shape[2] - timestep + 1, timestep - overlap)
    ]
    return np.array(features)


def prepare_timestep_label(array, timestep, overlap):
    """Preprocess input array of shape [n_nodes,feature_per_node,samples]
    into [samples_count,n_nodes,feature_per_node,timestep]."""
    time_to_seizure = array.shape[2]
    seconds = [
        (time_to_seizure - i) / 256
        for i in range(timestep, array.shape[2] + 1, timestep - overlap)
    ]
    return np.array(seconds)


def extract_training_data_and_labels_interictal(
    input_array,
    samples_per_recording: int = 10,  ## number of samples per recording
    fs: int = 256,
    timestep: int = 10,  ## in seconds
    overlap: int = 9,  ## in seconds
    label_value: int = 2,
):
    total_samples = input_array.shape[2]
    random_start_time = np.random.randint(
        0, total_samples - samples_per_recording * fs * timestep
    )
    interictal_period = input_array[
        :,
        :,
<<<<<<< HEAD
        random_start_time : random_start_time
        + samples_per_recording * fs * timestep,
    ]
    final_array = prepare_timestep_array(
        interictal_period, timestep * fs, overlap * fs
    )
=======
        random_start_time : random_start_time + samples_per_recording * fs * timestep,
    ]
    final_array = prepare_timestep_array(interictal_period, timestep * fs, overlap * fs)
>>>>>>> fa5af134
    labels = np.full([final_array.shape[0]], label_value)

    return final_array, labels


def extract_training_data_and_labels(
    input_array,
    start_ev_array,
    stop_ev_array,
    fs: int = 256,
<<<<<<< HEAD
    seizure_lookback: int = 600,  # in seconds
    sample_timestep: int = 10,  # in seconds
    preictal_overlap: int = 9,  # in seconds
    ictal_overlap: int = 9,  # in seconds
    buffer_time: int = 5,  # in seconds
=======
    seizure_lookback: int = 600,  ## in seconds
    sample_timestep: int = 10,  ## in seconds
    preictal_overlap: int = 9,  ## in seconds
    ictal_overlap: int = 9,  ## in seconds
    buffer_time: int = 5,  ## in seconds
>>>>>>> fa5af134
):
    """Function to extract seizure periods and preictal perdiods into samples ready to be put into graph neural network."""
    for n, start_ev in enumerate(start_ev_array):
        seizure_lookback = seizure_lookback

        prev_event_time = start_ev - stop_ev_array[n - 1] if n > 0 else start_ev

        if (
            prev_event_time > seizure_lookback + buffer_time
<<<<<<< HEAD
        ):  # take into account buffer time after the previous seizure and before current one
=======
        ):  ## take into account buffer time after the previous seizure and before current one
>>>>>>> fa5af134
            preictal_period = input_array[
                :,
                (start_ev - seizure_lookback - buffer_time)
                * fs : (start_ev - buffer_time)
                * fs,
            ]

        else:
            preictal_period = input_array[
                :,
                (start_ev - prev_event_time + buffer_time)
                * fs : (start_ev - buffer_time)
                * fs,
            ]

        preictal_period = (
            np.expand_dims(preictal_period.transpose(), axis=2)
            .swapaxes(0, 2)
            .swapaxes(0, 1)
<<<<<<< HEAD
        )  # reshape for preprocessing
=======
        )  ##reshape for preprocessing
>>>>>>> fa5af134

        preictal_features = prepare_timestep_array(
            array=preictal_period,
            timestep=sample_timestep * fs,
            overlap=preictal_overlap * fs,
        )

        preictal_event_labels = np.zeros(
            preictal_features.shape[0]
        )  ## assign label 0 to every interictal period sample
        preictal_event_time_labels = prepare_timestep_label(
            preictal_period, sample_timestep * fs, preictal_overlap * fs
        )  ## assign time to seizure for every sample [s]
<<<<<<< HEAD
        seizure_period = input_array[
            :, (start_ev) * fs : (stop_ev_array[n]) * fs
        ]
=======
        seizure_period = input_array[:, (start_ev) * fs : (stop_ev_array[n]) * fs]
>>>>>>> fa5af134
        seizure_period = (
            np.expand_dims(seizure_period.transpose(), axis=2)
            .swapaxes(0, 2)
            .swapaxes(0, 1)
        )

        seizure_features = prepare_timestep_array(
            array=seizure_period,
            timestep=sample_timestep * fs,
            overlap=ictal_overlap * fs,
        )

        seizure_event_labels = np.ones(seizure_features.shape[0])

        seizure_event_time_labels = np.full(seizure_features.shape[0], 0)
        # if len(preictal_features.shape) != 4 or len(seizure_features.shape) != 4:
        #     continue

        try:
<<<<<<< HEAD
            if (
                len(preictal_features.shape) == 4
            ):  # and preictal_features.shape[0] == int(seizure_lookback/sample_timestep):
                #  print(f"Adding correct preictal features to the dataset.", preictal_features.shape)
=======
            if len(preictal_features.shape) == 4:
>>>>>>> fa5af134
                full_preictal_features = np.concatenate(
                    (full_preictal_features, preictal_features)
                )
                full_preictal_event_labels = np.concatenate(
                    (full_preictal_event_labels, preictal_event_labels)
                )
                full_preictal_event_time_labels = np.concatenate(
<<<<<<< HEAD
                    (
                        full_preictal_event_time_labels,
                        preictal_event_time_labels,
                    )
=======
                    (full_preictal_event_time_labels, preictal_event_time_labels)
>>>>>>> fa5af134
                )
            if len(seizure_features.shape) == 4:
                full_seizure_features = np.concatenate(
                    (full_seizure_features, seizure_features)
                )
                full_seizure_event_labels = np.concatenate(
                    (full_seizure_event_labels, seizure_event_labels)
                )

                full_seizure_event_time_labels = np.concatenate(
                    (full_seizure_event_time_labels, seizure_event_time_labels)
                )
<<<<<<< HEAD
        except NameError:
            if (
                len(preictal_features.shape) == 4
            ):  # and preictal_features.shape[0] == int(seizure_lookback/sample_timestep):
                # print(f"Adding correct preictal features to the dataset.", preictal_features.shape)
=======
        except:
            if len(preictal_features.shape) == 4:
>>>>>>> fa5af134
                full_preictal_features = preictal_features
                full_preictal_event_labels = preictal_event_labels
                full_preictal_event_time_labels = preictal_event_time_labels
            if len(seizure_features.shape) == 4:
                full_seizure_features = seizure_features
                full_seizure_event_labels = seizure_event_labels
                full_seizure_event_time_labels = seizure_event_time_labels
    try:
        recording_features_array = np.concatenate(
            (full_preictal_features, full_seizure_features), axis=0
        )

        recording_labels_array = np.concatenate(
            (full_preictal_event_labels, full_seizure_event_labels), axis=0
        ).astype(np.int32)

        recording_timestep_array = np.concatenate(
<<<<<<< HEAD
            (full_preictal_event_time_labels, full_seizure_event_time_labels),
            axis=0,
        )
    except UnboundLocalError:
        # if 'full_seizure_features' in locals().keys():
        #     recording_features_array = full_seizure_features
        #     recording_labels_array = full_seizure_event_labels.astype(np.int32)
        #     recording_timestep_array = full_seizure_event_time_labels
        # elif 'full_preictal_features' in locals().keys():
        #     recording_features_array = full_preictal_features
        #     recording_labels_array = full_preictal_event_labels.astype(np.int32)
        #     recording_timestep_array = full_preictal_event_time_labels
        # else:
        #     print("No valuable pairs of preictal and seizure periods found.")
=======
            (full_preictal_event_time_labels, full_seizure_event_time_labels), axis=0
        )
    except:
>>>>>>> fa5af134
        return (None, None, None)

    return (
        recording_features_array,
        recording_labels_array,
        recording_timestep_array,
    )


# def run_prep(raw, line_freq, ransac=False, channel_wise=False):
#     sfreq = raw.info["sfreq"]
#     prep_params = {
#         "ref_chs": "eeg",
#         "reref_chs": "eeg",
#         "line_freqs": np.arange(line_freq, sfreq / 2, line_freq),
#     }
#     raw.load_data()
#     montage = raw.get_montage()
#     prep = PrepPipeline(
#         raw, prep_params, montage, ransac=ransac, channel_wise=channel_wise
#     )
#     prep.fit()
#     return prep


def get_patient_annotations(path_to_file: Path, savedir: Path):
    raw_txt = open(path_to_file, "r")
    raw_txt_lines = raw_txt.readlines()
    event_dict_start = dict()
    event_dict_stop = dict()
    p = "[\d]+"
    for n, line in enumerate(raw_txt_lines):
        if "File Name" in line:
            current_file_name = line.split(": ")[1][:-1]
        if "Number of Seizures in File" in line:
            num_of_seizures = int(line[-2:])
            if num_of_seizures > 0:
                events_in_recording = raw_txt_lines[
                    n + 1 : n + num_of_seizures * 2 + 1
                ]
                for event in events_in_recording:
                    if "Start Time" in event:
                        sub_ev = event.split(": ")[1]
                        time_value = int(re.search(p, sub_ev).group())

                        if not current_file_name in event_dict_start.keys():
                            event_dict_start[current_file_name] = [time_value]
                        else:
                            event_dict_start[current_file_name].append(
                                time_value
                            )
                    elif "End Time" in event:
                        sub_ev = event.split(": ")[1]

                        time_value = int(re.search(p, sub_ev).group())

                        if not current_file_name in event_dict_stop.keys():
                            event_dict_stop[current_file_name] = [time_value]

                        else:
                            event_dict_stop[current_file_name].append(
                                time_value
                            )
    df = pd.DataFrame.from_dict(event_dict_start, orient="index")
    col_list = []
    for n in range(1, len(df.columns) + 1):
        col_list.append(f"Seizure {n}")
    df_start = pd.DataFrame.from_dict(
        event_dict_start, orient="index", columns=col_list
    )
    df_end = pd.DataFrame.from_dict(
        event_dict_stop, orient="index", columns=col_list
    )
    patient_id = current_file_name.split("_")[0]
    if not os.path.exists(savedir):
        os.mkdir(savedir)
    dst_dir_start = os.path.join(savedir, f"{patient_id}_start.csv")
    dst_dir_stop = os.path.join(savedir, f"{patient_id}_stop.csv")
    pd.DataFrame.to_csv(df_start, dst_dir_start, index_label=False)
    pd.DataFrame.to_csv(df_end, dst_dir_stop, index_label=False)


def get_annotation_files(dataset_path, dst_path):
    patient_folders = os.listdir(dataset_path)
    for folder in patient_folders:
        patient_folder_path = os.path.join(dataset_path, folder)
        if os.path.isdir(patient_folder_path):
            patient_files = os.listdir(patient_folder_path)
            for filename in patient_files:
                if "summary" in filename:
                    annotation_path = os.path.join(
                        patient_folder_path, filename
                    )
                    get_patient_annotations(Path(annotation_path), dst_path)


def save_timeseries_array(ds_path, target_path):
    patient_folders = os.listdir(ds_path)
    for folder in patient_folders:
        patient_folder_path = os.path.join(ds_path, folder)
        patient_files = os.listdir(patient_folder_path)
        for file in patient_files:
            filepath = os.path.join(patient_folder_path, file)
            data_raw = mne.io.read_raw_edf(
                filepath, preload=False, verbose=False
            )
            array_data = data_raw.get_data()
            dst_folder = os.path.join(target_path, folder)
            if not os.path.exists(dst_folder):
                os.mkdir(dst_folder)
            file_target = file.split(".edf")[0] + ".npy"
            dst_folder = os.path.join(dst_folder, file_target)
            np.save(dst_folder, array_data)


<<<<<<< HEAD
def plv_connectivity_old(sensors, data):
=======
def plv_connectivity(sensors, data):
>>>>>>> fa5af134
    """
    ORGINALLY USED, DEPRECATED IN FAVOUR OF NEW FUNCTION
    Parameters
    ----------
    sensors : INT
        DESCRIPTION. No of sensors used for capturing EEG
    data : Array of float
        DESCRIPTION. EEG Data

    Returns
    -------
    connectivity_matrix : Matrix of float
        DESCRIPTION. PLV connectivity matrix
    connectivity_vector : Vector of flaot
        DESCRIPTION. PLV connectivity vector
    """
    print("PLV in process.....")

    # Predefining connectivity matrix
    connectivity_matrix = np.zeros([sensors, sensors], dtype=float)

    # Computing hilbert transform
    data_points = data.shape[-1]
    data_hilbert = np.imag(scipy.signal.hilbert(data))
    phase = np.arctan(data_hilbert / data)

    # Computing connectivity matrix
    for i in range(sensors):
        for k in range(sensors):
            connectivity_matrix[i, k] = (
<<<<<<< HEAD
                np.abs(np.sum(np.exp(1j * (phase[i, :] - phase[k, :]))))
                / data_points
=======
                np.abs(np.sum(np.exp(1j * (phase[i, :] - phase[k, :])))) / data_points
>>>>>>> fa5af134
            )

    # Computing connectivity vector
    # connectivity_vector = connectivity_matrix[np.triu_indices(connectivity_matrix.shape[0],k=1)]

    # returning connectivity matrix and vector

    return connectivity_matrix


def create_recordings_plv(npy_dataset_path, dst_path):
    patient_list = os.listdir(npy_dataset_path)
    if not os.path.exists(dst_path):
        os.mkdir(dst_path)
    for patient in patient_list:  # iterate over patient names
        patient_path = os.path.join(npy_dataset_path, patient)
        recording_list = os.listdir(patient_path)
        save_folder = os.path.join(dst_path, patient)
        if not os.path.exists(save_folder):
            os.mkdir(save_folder)
        for record in recording_list:  # iterate over recordings for a patient
            recording_path = os.path.join(patient_path, record)
            data_array = np.load(recording_path)  # load the recording
            starttime = timeit.default_timer()
            print(f"Calculating PLV for {record}")
            plv_array = plv_connectivity(data_array.shape[0], data_array)
            target_filename = os.path.join(save_folder, record)
            np.save(target_filename, plv_array)
<<<<<<< HEAD
            print(
                "The time of calculation is :",
                timeit.default_timer() - starttime,
            )


def compute_plv_matrix(graph: np.ndarray, sfreq=None) -> np.ndarray:
    """Compute connectivity matrix via usage of PLV from MNE implementation.
    Args:
        graph: (np.ndarray) Single graph with shape [nodes,features] where features represent consecutive time samples and nodes represent
    electrodes in EEG.
        sfreq : (int) Sampling frequency of the EEG recording NOT USED - ONLY FOR COMPATIBILITY WITH OTHER FUNCTIONS IN THE LOADER
    Returns:
        plv_matrix: (np.ndarray) PLV matrix of the input graph.
    """
    plv_conn_vector = compute_phase_lock_val(graph)

    n = int(np.sqrt(2 * len(plv_conn_vector))) + 1

    # Reshape the flattened array into a square matrix
    upper_triangular = np.zeros((n, n))
    upper_triangular[np.triu_indices(n, k=1)] = plv_conn_vector

    # Create an empty matrix for the complete symmetric matrix
    symmetric_matrix = np.zeros((n, n))

    # Fill the upper triangular part (including the diagonal)
    symmetric_matrix[np.triu_indices(n)] = upper_triangular[np.triu_indices(n)]

    # Fill the lower triangular part by mirroring the upper triangular
    plv_matrix = (
        symmetric_matrix
        + symmetric_matrix.T
        - np.diag(np.diag(symmetric_matrix))
    )

    # Add 1 to the diagonal elements
    np.fill_diagonal(plv_matrix, 1)
    return plv_matrix


def compute_spect_corr_matrix(
    graph: np.ndarray, sfreq: Union[int, float]
) -> np.ndarray:
    """Compute connectivity matrix via usage of spectral correlation from MNE implementation.
    Args:
        graph: (np.ndarray) Single graph with shape [nodes,features] where features represent consecutive time samples and nodes represent
    electrodes in EEG.
        sfreq: (int) Sampling frequency of the EEG recording.
    Returns:
        spectral_correlation_matrix: (np.ndarray) Spectral correlation matrix of the input graph.

    """
    spectral_corr_vector = compute_spect_corr(
        sfreq, graph, with_eigenvalues=False
    )
    n = int(np.sqrt(2 * len(spectral_corr_vector))) + 1

    # Reshape the flattened array into a square matrix
    upper_triangular = np.zeros((n, n))
    upper_triangular[np.triu_indices(n, k=1)] = spectral_corr_vector

    # Create an empty matrix for the complete symmetric matrix
    symmetric_matrix = np.zeros((n, n))

    # Fill the upper triangular part (including the diagonal)
    symmetric_matrix[np.triu_indices(n)] = upper_triangular[np.triu_indices(n)]

    # Fill the lower triangular part by mirroring the upper triangular
    spectral_correlation_matrix = (
        symmetric_matrix
        + symmetric_matrix.T
        - np.diag(np.diag(symmetric_matrix))
    )

    # Add 1 to the diagonal elements
    np.fill_diagonal(spectral_correlation_matrix, 1)
    return spectral_correlation_matrix
=======
            print("The time of calculation is :", timeit.default_timer() - starttime)
>>>>>>> fa5af134


class EarlyStopping:
    """Credit to https://github.com/Bjarten/early-stopping-pytorch"""

    """Early stops the training if validation loss doesn't improve after a given patience."""

    def __init__(
<<<<<<< HEAD
        self,
        patience=7,
        verbose=False,
        delta=0,
        path="checkpoint.pt",
        trace_func=print,
=======
        self, patience=7, verbose=False, delta=0, path="checkpoint.pt", trace_func=print
>>>>>>> fa5af134
    ):
        """
        Args:
            patience (int): How long to wait after last time validation loss improved.
                            Default: 7
            verbose (bool): If True, prints a message for each validation loss improvement.
                            Default: False
            delta (float): Minimum change in the monitored quantity to qualify as an improvement.
                            Default: 0
            path (str): Path for the checkpoint to be saved to.
                            Default: 'checkpoint.pt'
            trace_func (function): trace print function.
                            Default: print
        """
        self.patience = patience
        self.verbose = verbose
        self.counter = 0
        self.best_score = None
        self.early_stop = False
        self.val_loss_min = np.Inf
        self.delta = delta
        self.path = path
        self.trace_func = trace_func

    def __call__(self, val_loss, model):
        score = -val_loss

        if self.best_score is None:
            self.best_score = score
            self.save_checkpoint(val_loss, model)
        elif score < self.best_score + self.delta:
            self.counter += 1
            if self.verbose:
                self.trace_func(
                    f"EarlyStopping counter: {self.counter} out of {self.patience}"
                )
            if self.counter >= self.patience:
                self.early_stop = True
        else:
            self.best_score = score
            self.save_checkpoint(val_loss, model)
            self.counter = 0

    def save_checkpoint(self, val_loss, model):
        """Saves model when validation loss decrease."""
        if self.verbose:
            self.trace_func(
                f"Validation loss decreased ({self.val_loss_min:.6f} --> {val_loss:.6f}).  Saving model ..."
            )
        torch.save(model.state_dict(), self.path)
        self.val_loss_min = val_loss
<|MERGE_RESOLUTION|>--- conflicted
+++ resolved
@@ -1,888 +1,825 @@
-import mne
-import re
-import os
-import scipy
-import timeit
-import pandas as pd
-import numpy as np
-from pathlib import Path
-from sklearn.decomposition import PCA
-<<<<<<< HEAD
-from mne_features.bivariate import compute_phase_lock_val, compute_spect_corr
-from typing import Union
-=======
->>>>>>> fa5af134
-
-# from mne_icalabel import label_components
-# from pyprep.prep_pipeline import PrepPipeline
-from mne.preprocessing import ICA
-import torch
-
-
-ch_demanded_order = [
-    "Fp1",
-    "Fp2",
-    "F7",
-    "F3",
-    "Fz",
-    "F4",
-    "F8",
-    "T7",
-    "C3",
-    "Cz",
-    "C4",
-    "T8",
-    "P7",
-    "P3",
-    "P4",
-    "P8",
-    "O1",
-    "O2",
-]
-
-current_order = [
-    "Fp1",
-    "F7",
-    "T7",
-    "P7",
-    "F3",
-    "C3",
-    "P3",
-    "O1",
-    "Fz",
-    "Cz",
-    "Fp2",
-    "F4",
-    "C4",
-    "P4",
-    "O2",
-    "F8",
-    "P8",
-    "T8",
-]
-
-
-standard_channel_order = [
-    "FP1-F7",
-    "F7-T7",
-    "T7-P7",
-    "P7-O1",
-    "FP1-F3",
-    "F3-C3",
-    "C3-P3",
-    "P3-O1",
-    "FZ-CZ",
-    "CZ-PZ",
-    "FP2-F4",
-    "F4-C4",
-    "C4-P4",
-    "P4-O2",
-    "FP2-F8",
-    "F8-T8",
-    "T8-P8-0",
-    "P8-O2",
-]
-
-
-def remove_channels_dummy(ch_name):
-    if re.findall("--", ch_name) or re.findall("\.", ch_name):
-        print(f"Removing channel {ch_name}")
-        return True
-    return False
-
-
-def remove_channels_duplicate(ch_name):
-    ch_decomposed = ch_name.split(sep="-")
-    if len(ch_decomposed) > 2:
-        if int(ch_decomposed[-1]) != 0:
-            print(f"Removing channel {ch_name}")
-            return True
-    return False
-
-
-def remove_repeating_pairs(cleared_ch_names):
-    repeating_chs = []
-    for pair in cleared_ch_names:
-        temp_ch_pairs = cleared_ch_names.copy()
-        temp_ch_pairs.remove(pair)
-        try:
-            ch_1, ch_2 = pair.split(sep="-")
-        except ValueError:
-            ch_1, ch_2, ch_3 = pair.split(sep="-")
-        for pair_2 in temp_ch_pairs:
-            num_of_same_chs = pair_2.count(ch_1) + pair_2.count(ch_2)
-            if num_of_same_chs > 1:
-                repeating_chs.append(pair_2)
-
-    return repeating_chs[0]  # not so good function!
-
-
-def reorder_channels_chbmit(raw):
-    """Reorders the channels of chbmit dataset patients to the one we need."""
-    ch_map = {}
-    for n, old_name in enumerate(raw.ch_names):
-        ch_map[old_name] = current_order[n]
-    raw.rename_channels(ch_map)
-    raw.reorder_channels(ch_demanded_order)
-    montage = mne.channels.read_custom_montage(Path("data/chb_mit_ch_locs.loc"))
-    raw.set_montage(montage)
-
-
-def run_preprocessing(
-    raw,
-    n_ica_components=18,
-    freq_l=1.0,
-    freq_h=30.0,
-    sfreq=256.0,
-    powerline_freq=50.0,
-<<<<<<< HEAD
-    avg_ref=False,  # Caution ! this needs to be paid attention to!
-=======
-    avg_ref=False,  ##Caution ! this needs to be paid attention to!
->>>>>>> fa5af134
-    apply_pca=True,
-    apply_ica=False,
-    informax=False,
-    discard_first_n_components: int = 2,
-):
-    """Runs preprocessing on given mne.raw instance."""
-    if apply_ica and apply_pca:
-        raise ValueError(
-            "Values of apply_pca and apply_ica cannot both be True! Choose only one method of artifact removal."
-        )
-
-    raw.load_data()
-    raw.filter(l_freq=freq_l, h_freq=freq_h, h_trans_bandwidth=1).notch_filter(
-        np.arange(powerline_freq, sfreq / 2, powerline_freq)
-    )
-    if avg_ref:
-        raw.set_eeg_reference()
-    if apply_ica:
-        if informax:
-            ica = ICA(
-                n_components=n_ica_components,
-                max_iter="auto",
-                random_state=97,
-                method="infomax",
-                fit_params=dict(extended=True),
-            )
-        else:
-            ica = ICA(n_components=n_ica_components)
-        ica.fit(raw)
-        ic_labels = label_components(raw, ica, method="iclabel")
-        labels = np.array(ic_labels["labels"])
-        ica.exclude = np.where((labels != "other") & (labels != "brain"))[
-            0
-        ].tolist()
-        ica.apply(raw)
-
-    elif apply_pca:
-        pca = PCA()
-        pca.fit(raw._data)
-        components = pca.components_
-        mu = pca.mean_
-        transform_raw = pca.transform(raw._data)
-        raw._data = np.squeeze(
-            mu
-            + transform_raw[:, discard_first_n_components:]
-            @ components[discard_first_n_components:]
-        )  ## remove first two components
-
-    return raw
-
-
-def load_and_dump_channels(filepath):
-    """Reads CHB-MIT file and resets the order of channels to the demanded one"""
-    data_raw = mne.io.read_raw_edf(filepath, preload=False, verbose=False)
-    try:
-        ch_names = data_raw.ch_names
-        ch_to_remove = list(filter(remove_channels_dummy, ch_names))
-        data_raw.drop_channels(ch_to_remove)
-    except:
-        print("No dummy channels to remove")
-    try:
-        ch_names = data_raw.ch_names
-        ch_to_remove = list(filter(remove_channels_duplicate, ch_names))
-        data_raw.drop_channels(ch_to_remove)
-    except:
-        print("No duplicate channels to remove")
-    try:
-        ch_names = data_raw.ch_names
-        data_raw.drop_channels(remove_repeating_pairs(ch_names))
-    except:
-        print("No repeating pairs to remove")
-    current_channels = data_raw.ch_names
-    for channel in current_channels:
-        if channel not in standard_channel_order:
-            data_raw.drop_channels(channel)
-    current_channels = data_raw.ch_names
-    if current_channels != standard_channel_order:
-        data_raw.reorder_channels(standard_channel_order)
-    if len(current_channels) > 18:
-        n_chs_to_drop = len(current_channels) - 18
-        channel_ordering = current_channels[:-n_chs_to_drop]
-        data_raw.reorder_channels(channel_ordering)
-    if len(current_channels) < 18:
-        print(
-            f"Too few channels to processd, found {len(current_channels)}. Skipping."
-        )
-        return None
-    return data_raw
-
-
-def preprocess_dataset_seizures(
-    subjects_with_seizures_path, dataset_dirpath, preprocessed_dirpath
-):
-    """Runs full preprocessing on the dataset cointained in the folder (only on seizure recordings).
-    Args:
-        subject_with_seizures_path: path to a text file containing recordings with seizures.
-    The names have to be a row vector, with every row named patient_folder/recording_name.edf.
-
-        dataset_path: path to a folder containing all patient folders.
-
-        preprocessed_dirpath: path to folder in which preprocessed files will be saved.
-
-    """
-    subjects_with_seizures = [
-        subject[:-1]
-        for subject in open(subjects_with_seizures_path, "r").readlines()
-    ]
-    for subject in subjects_with_seizures:
-        try:
-            subject_path = os.path.join(dataset_dirpath, subject)
-            raw_file = load_and_dump_channels(subject_path)
-            if raw_file is None:
-                continue
-        except:
-            print(f"Subject {subject} not found.")
-            continue
-
-        reorder_channels_chbmit(raw_file)
-        ## THIS SHOULD BE PARAMETRIZED AS KWARGS
-        # raw_instance = run_preprocessing(raw_file, apply_pca=False,avg_ref=True, freq_l=0.5, freq_h=30.0)
-        raw_instance = raw_file
-        save_path = os.path.join(preprocessed_dirpath, subject)
-        if not os.path.exists(os.path.split(save_path)[0]):
-            os.mkdir(os.path.split(save_path)[0])
-        mne.export.export_raw(save_path, raw_instance, fmt="edf")
-        print(f"Finished preprocessing subject {subject}.")
-
-
-def preprocess_dataset_all(
-    subjects_with_seizures_path, dataset_path, preprocessed_dirpath
-):
-    subjects_with_seizures = [
-<<<<<<< HEAD
-        subject[:-1]
-        for subject in open(subjects_with_seizures_path, "r").readlines()
-=======
-        subject[:-1] for subject in open(subjects_with_seizures_path, "r").readlines()
->>>>>>> fa5af134
-    ]
-
-    for folder in os.listdir(dataset_path):
-        if not os.path.isdir(os.path.join(dataset_path, folder)):
-            print(os.path.isdir(os.path.join(dataset_path, folder)))
-            continue
-
-        for file in os.listdir(os.path.join(dataset_path, folder)):
-            if file.endswith(".edf"):
-                try:
-                    raw_file = load_and_dump_channels(
-                        os.path.join(dataset_path, folder, file)
-                    )
-                    if raw_file is None:
-                        continue
-                except:
-                    print(f"Subject {folder}/{file} not found.")
-                    continue
-                reorder_channels_chbmit(raw_file)
-                ## THIS SHOULD BE PARAMETRIZED AS KWARGS
-                raw_instance = run_preprocessing(
-<<<<<<< HEAD
-                    raw_file,
-                    apply_pca=True,
-                    avg_ref=True,
-                    freq_l=0.5,
-                    freq_h=30.0,
-=======
-                    raw_file, apply_pca=True, avg_ref=True, freq_l=0.5, freq_h=30.0
->>>>>>> fa5af134
-                )
-                if os.path.join(folder, file) in subjects_with_seizures:
-                    save_path = os.path.join(
-                        preprocessed_dirpath, folder, "seizures_" + file
-                    )
-                else:
-                    save_path = os.path.join(preprocessed_dirpath, folder, file)
-                if not os.path.exists(os.path.split(save_path)[0]):
-                    os.mkdir(os.path.split(save_path)[0])
-                mne.export.export_raw(save_path, raw_instance, fmt="edf")
-                print(f"Finished preprocessing subject {folder}/{file}.")
-
-
-def prepare_timestep_array(array, timestep, overlap):
-    """Preprocess input array of shape [n_nodes,feature_per_node,samples]
-    into [samples_count,n_nodes,feature_per_node,timestep]."""
-    features = [
-        array[:, :, i : i + timestep]
-        for i in range(0, array.shape[2] - timestep + 1, timestep - overlap)
-    ]
-    return np.array(features)
-
-
-def prepare_timestep_label(array, timestep, overlap):
-    """Preprocess input array of shape [n_nodes,feature_per_node,samples]
-    into [samples_count,n_nodes,feature_per_node,timestep]."""
-    time_to_seizure = array.shape[2]
-    seconds = [
-        (time_to_seizure - i) / 256
-        for i in range(timestep, array.shape[2] + 1, timestep - overlap)
-    ]
-    return np.array(seconds)
-
-
-def extract_training_data_and_labels_interictal(
-    input_array,
-    samples_per_recording: int = 10,  ## number of samples per recording
-    fs: int = 256,
-    timestep: int = 10,  ## in seconds
-    overlap: int = 9,  ## in seconds
-    label_value: int = 2,
-):
-    total_samples = input_array.shape[2]
-    random_start_time = np.random.randint(
-        0, total_samples - samples_per_recording * fs * timestep
-    )
-    interictal_period = input_array[
-        :,
-        :,
-<<<<<<< HEAD
-        random_start_time : random_start_time
-        + samples_per_recording * fs * timestep,
-    ]
-    final_array = prepare_timestep_array(
-        interictal_period, timestep * fs, overlap * fs
-    )
-=======
-        random_start_time : random_start_time + samples_per_recording * fs * timestep,
-    ]
-    final_array = prepare_timestep_array(interictal_period, timestep * fs, overlap * fs)
->>>>>>> fa5af134
-    labels = np.full([final_array.shape[0]], label_value)
-
-    return final_array, labels
-
-
-def extract_training_data_and_labels(
-    input_array,
-    start_ev_array,
-    stop_ev_array,
-    fs: int = 256,
-<<<<<<< HEAD
-    seizure_lookback: int = 600,  # in seconds
-    sample_timestep: int = 10,  # in seconds
-    preictal_overlap: int = 9,  # in seconds
-    ictal_overlap: int = 9,  # in seconds
-    buffer_time: int = 5,  # in seconds
-=======
-    seizure_lookback: int = 600,  ## in seconds
-    sample_timestep: int = 10,  ## in seconds
-    preictal_overlap: int = 9,  ## in seconds
-    ictal_overlap: int = 9,  ## in seconds
-    buffer_time: int = 5,  ## in seconds
->>>>>>> fa5af134
-):
-    """Function to extract seizure periods and preictal perdiods into samples ready to be put into graph neural network."""
-    for n, start_ev in enumerate(start_ev_array):
-        seizure_lookback = seizure_lookback
-
-        prev_event_time = start_ev - stop_ev_array[n - 1] if n > 0 else start_ev
-
-        if (
-            prev_event_time > seizure_lookback + buffer_time
-<<<<<<< HEAD
-        ):  # take into account buffer time after the previous seizure and before current one
-=======
-        ):  ## take into account buffer time after the previous seizure and before current one
->>>>>>> fa5af134
-            preictal_period = input_array[
-                :,
-                (start_ev - seizure_lookback - buffer_time)
-                * fs : (start_ev - buffer_time)
-                * fs,
-            ]
-
-        else:
-            preictal_period = input_array[
-                :,
-                (start_ev - prev_event_time + buffer_time)
-                * fs : (start_ev - buffer_time)
-                * fs,
-            ]
-
-        preictal_period = (
-            np.expand_dims(preictal_period.transpose(), axis=2)
-            .swapaxes(0, 2)
-            .swapaxes(0, 1)
-<<<<<<< HEAD
-        )  # reshape for preprocessing
-=======
-        )  ##reshape for preprocessing
->>>>>>> fa5af134
-
-        preictal_features = prepare_timestep_array(
-            array=preictal_period,
-            timestep=sample_timestep * fs,
-            overlap=preictal_overlap * fs,
-        )
-
-        preictal_event_labels = np.zeros(
-            preictal_features.shape[0]
-        )  ## assign label 0 to every interictal period sample
-        preictal_event_time_labels = prepare_timestep_label(
-            preictal_period, sample_timestep * fs, preictal_overlap * fs
-        )  ## assign time to seizure for every sample [s]
-<<<<<<< HEAD
-        seizure_period = input_array[
-            :, (start_ev) * fs : (stop_ev_array[n]) * fs
-        ]
-=======
-        seizure_period = input_array[:, (start_ev) * fs : (stop_ev_array[n]) * fs]
->>>>>>> fa5af134
-        seizure_period = (
-            np.expand_dims(seizure_period.transpose(), axis=2)
-            .swapaxes(0, 2)
-            .swapaxes(0, 1)
-        )
-
-        seizure_features = prepare_timestep_array(
-            array=seizure_period,
-            timestep=sample_timestep * fs,
-            overlap=ictal_overlap * fs,
-        )
-
-        seizure_event_labels = np.ones(seizure_features.shape[0])
-
-        seizure_event_time_labels = np.full(seizure_features.shape[0], 0)
-        # if len(preictal_features.shape) != 4 or len(seizure_features.shape) != 4:
-        #     continue
-
-        try:
-<<<<<<< HEAD
-            if (
-                len(preictal_features.shape) == 4
-            ):  # and preictal_features.shape[0] == int(seizure_lookback/sample_timestep):
-                #  print(f"Adding correct preictal features to the dataset.", preictal_features.shape)
-=======
-            if len(preictal_features.shape) == 4:
->>>>>>> fa5af134
-                full_preictal_features = np.concatenate(
-                    (full_preictal_features, preictal_features)
-                )
-                full_preictal_event_labels = np.concatenate(
-                    (full_preictal_event_labels, preictal_event_labels)
-                )
-                full_preictal_event_time_labels = np.concatenate(
-<<<<<<< HEAD
-                    (
-                        full_preictal_event_time_labels,
-                        preictal_event_time_labels,
-                    )
-=======
-                    (full_preictal_event_time_labels, preictal_event_time_labels)
->>>>>>> fa5af134
-                )
-            if len(seizure_features.shape) == 4:
-                full_seizure_features = np.concatenate(
-                    (full_seizure_features, seizure_features)
-                )
-                full_seizure_event_labels = np.concatenate(
-                    (full_seizure_event_labels, seizure_event_labels)
-                )
-
-                full_seizure_event_time_labels = np.concatenate(
-                    (full_seizure_event_time_labels, seizure_event_time_labels)
-                )
-<<<<<<< HEAD
-        except NameError:
-            if (
-                len(preictal_features.shape) == 4
-            ):  # and preictal_features.shape[0] == int(seizure_lookback/sample_timestep):
-                # print(f"Adding correct preictal features to the dataset.", preictal_features.shape)
-=======
-        except:
-            if len(preictal_features.shape) == 4:
->>>>>>> fa5af134
-                full_preictal_features = preictal_features
-                full_preictal_event_labels = preictal_event_labels
-                full_preictal_event_time_labels = preictal_event_time_labels
-            if len(seizure_features.shape) == 4:
-                full_seizure_features = seizure_features
-                full_seizure_event_labels = seizure_event_labels
-                full_seizure_event_time_labels = seizure_event_time_labels
-    try:
-        recording_features_array = np.concatenate(
-            (full_preictal_features, full_seizure_features), axis=0
-        )
-
-        recording_labels_array = np.concatenate(
-            (full_preictal_event_labels, full_seizure_event_labels), axis=0
-        ).astype(np.int32)
-
-        recording_timestep_array = np.concatenate(
-<<<<<<< HEAD
-            (full_preictal_event_time_labels, full_seizure_event_time_labels),
-            axis=0,
-        )
-    except UnboundLocalError:
-        # if 'full_seizure_features' in locals().keys():
-        #     recording_features_array = full_seizure_features
-        #     recording_labels_array = full_seizure_event_labels.astype(np.int32)
-        #     recording_timestep_array = full_seizure_event_time_labels
-        # elif 'full_preictal_features' in locals().keys():
-        #     recording_features_array = full_preictal_features
-        #     recording_labels_array = full_preictal_event_labels.astype(np.int32)
-        #     recording_timestep_array = full_preictal_event_time_labels
-        # else:
-        #     print("No valuable pairs of preictal and seizure periods found.")
-=======
-            (full_preictal_event_time_labels, full_seizure_event_time_labels), axis=0
-        )
-    except:
->>>>>>> fa5af134
-        return (None, None, None)
-
-    return (
-        recording_features_array,
-        recording_labels_array,
-        recording_timestep_array,
-    )
-
-
-# def run_prep(raw, line_freq, ransac=False, channel_wise=False):
-#     sfreq = raw.info["sfreq"]
-#     prep_params = {
-#         "ref_chs": "eeg",
-#         "reref_chs": "eeg",
-#         "line_freqs": np.arange(line_freq, sfreq / 2, line_freq),
-#     }
-#     raw.load_data()
-#     montage = raw.get_montage()
-#     prep = PrepPipeline(
-#         raw, prep_params, montage, ransac=ransac, channel_wise=channel_wise
-#     )
-#     prep.fit()
-#     return prep
-
-
-def get_patient_annotations(path_to_file: Path, savedir: Path):
-    raw_txt = open(path_to_file, "r")
-    raw_txt_lines = raw_txt.readlines()
-    event_dict_start = dict()
-    event_dict_stop = dict()
-    p = "[\d]+"
-    for n, line in enumerate(raw_txt_lines):
-        if "File Name" in line:
-            current_file_name = line.split(": ")[1][:-1]
-        if "Number of Seizures in File" in line:
-            num_of_seizures = int(line[-2:])
-            if num_of_seizures > 0:
-                events_in_recording = raw_txt_lines[
-                    n + 1 : n + num_of_seizures * 2 + 1
-                ]
-                for event in events_in_recording:
-                    if "Start Time" in event:
-                        sub_ev = event.split(": ")[1]
-                        time_value = int(re.search(p, sub_ev).group())
-
-                        if not current_file_name in event_dict_start.keys():
-                            event_dict_start[current_file_name] = [time_value]
-                        else:
-                            event_dict_start[current_file_name].append(
-                                time_value
-                            )
-                    elif "End Time" in event:
-                        sub_ev = event.split(": ")[1]
-
-                        time_value = int(re.search(p, sub_ev).group())
-
-                        if not current_file_name in event_dict_stop.keys():
-                            event_dict_stop[current_file_name] = [time_value]
-
-                        else:
-                            event_dict_stop[current_file_name].append(
-                                time_value
-                            )
-    df = pd.DataFrame.from_dict(event_dict_start, orient="index")
-    col_list = []
-    for n in range(1, len(df.columns) + 1):
-        col_list.append(f"Seizure {n}")
-    df_start = pd.DataFrame.from_dict(
-        event_dict_start, orient="index", columns=col_list
-    )
-    df_end = pd.DataFrame.from_dict(
-        event_dict_stop, orient="index", columns=col_list
-    )
-    patient_id = current_file_name.split("_")[0]
-    if not os.path.exists(savedir):
-        os.mkdir(savedir)
-    dst_dir_start = os.path.join(savedir, f"{patient_id}_start.csv")
-    dst_dir_stop = os.path.join(savedir, f"{patient_id}_stop.csv")
-    pd.DataFrame.to_csv(df_start, dst_dir_start, index_label=False)
-    pd.DataFrame.to_csv(df_end, dst_dir_stop, index_label=False)
-
-
-def get_annotation_files(dataset_path, dst_path):
-    patient_folders = os.listdir(dataset_path)
-    for folder in patient_folders:
-        patient_folder_path = os.path.join(dataset_path, folder)
-        if os.path.isdir(patient_folder_path):
-            patient_files = os.listdir(patient_folder_path)
-            for filename in patient_files:
-                if "summary" in filename:
-                    annotation_path = os.path.join(
-                        patient_folder_path, filename
-                    )
-                    get_patient_annotations(Path(annotation_path), dst_path)
-
-
-def save_timeseries_array(ds_path, target_path):
-    patient_folders = os.listdir(ds_path)
-    for folder in patient_folders:
-        patient_folder_path = os.path.join(ds_path, folder)
-        patient_files = os.listdir(patient_folder_path)
-        for file in patient_files:
-            filepath = os.path.join(patient_folder_path, file)
-            data_raw = mne.io.read_raw_edf(
-                filepath, preload=False, verbose=False
-            )
-            array_data = data_raw.get_data()
-            dst_folder = os.path.join(target_path, folder)
-            if not os.path.exists(dst_folder):
-                os.mkdir(dst_folder)
-            file_target = file.split(".edf")[0] + ".npy"
-            dst_folder = os.path.join(dst_folder, file_target)
-            np.save(dst_folder, array_data)
-
-
-<<<<<<< HEAD
-def plv_connectivity_old(sensors, data):
-=======
-def plv_connectivity(sensors, data):
->>>>>>> fa5af134
-    """
-    ORGINALLY USED, DEPRECATED IN FAVOUR OF NEW FUNCTION
-    Parameters
-    ----------
-    sensors : INT
-        DESCRIPTION. No of sensors used for capturing EEG
-    data : Array of float
-        DESCRIPTION. EEG Data
-
-    Returns
-    -------
-    connectivity_matrix : Matrix of float
-        DESCRIPTION. PLV connectivity matrix
-    connectivity_vector : Vector of flaot
-        DESCRIPTION. PLV connectivity vector
-    """
-    print("PLV in process.....")
-
-    # Predefining connectivity matrix
-    connectivity_matrix = np.zeros([sensors, sensors], dtype=float)
-
-    # Computing hilbert transform
-    data_points = data.shape[-1]
-    data_hilbert = np.imag(scipy.signal.hilbert(data))
-    phase = np.arctan(data_hilbert / data)
-
-    # Computing connectivity matrix
-    for i in range(sensors):
-        for k in range(sensors):
-            connectivity_matrix[i, k] = (
-<<<<<<< HEAD
-                np.abs(np.sum(np.exp(1j * (phase[i, :] - phase[k, :]))))
-                / data_points
-=======
-                np.abs(np.sum(np.exp(1j * (phase[i, :] - phase[k, :])))) / data_points
->>>>>>> fa5af134
-            )
-
-    # Computing connectivity vector
-    # connectivity_vector = connectivity_matrix[np.triu_indices(connectivity_matrix.shape[0],k=1)]
-
-    # returning connectivity matrix and vector
-
-    return connectivity_matrix
-
-
-def create_recordings_plv(npy_dataset_path, dst_path):
-    patient_list = os.listdir(npy_dataset_path)
-    if not os.path.exists(dst_path):
-        os.mkdir(dst_path)
-    for patient in patient_list:  # iterate over patient names
-        patient_path = os.path.join(npy_dataset_path, patient)
-        recording_list = os.listdir(patient_path)
-        save_folder = os.path.join(dst_path, patient)
-        if not os.path.exists(save_folder):
-            os.mkdir(save_folder)
-        for record in recording_list:  # iterate over recordings for a patient
-            recording_path = os.path.join(patient_path, record)
-            data_array = np.load(recording_path)  # load the recording
-            starttime = timeit.default_timer()
-            print(f"Calculating PLV for {record}")
-            plv_array = plv_connectivity(data_array.shape[0], data_array)
-            target_filename = os.path.join(save_folder, record)
-            np.save(target_filename, plv_array)
-<<<<<<< HEAD
-            print(
-                "The time of calculation is :",
-                timeit.default_timer() - starttime,
-            )
-
-
-def compute_plv_matrix(graph: np.ndarray, sfreq=None) -> np.ndarray:
-    """Compute connectivity matrix via usage of PLV from MNE implementation.
-    Args:
-        graph: (np.ndarray) Single graph with shape [nodes,features] where features represent consecutive time samples and nodes represent
-    electrodes in EEG.
-        sfreq : (int) Sampling frequency of the EEG recording NOT USED - ONLY FOR COMPATIBILITY WITH OTHER FUNCTIONS IN THE LOADER
-    Returns:
-        plv_matrix: (np.ndarray) PLV matrix of the input graph.
-    """
-    plv_conn_vector = compute_phase_lock_val(graph)
-
-    n = int(np.sqrt(2 * len(plv_conn_vector))) + 1
-
-    # Reshape the flattened array into a square matrix
-    upper_triangular = np.zeros((n, n))
-    upper_triangular[np.triu_indices(n, k=1)] = plv_conn_vector
-
-    # Create an empty matrix for the complete symmetric matrix
-    symmetric_matrix = np.zeros((n, n))
-
-    # Fill the upper triangular part (including the diagonal)
-    symmetric_matrix[np.triu_indices(n)] = upper_triangular[np.triu_indices(n)]
-
-    # Fill the lower triangular part by mirroring the upper triangular
-    plv_matrix = (
-        symmetric_matrix
-        + symmetric_matrix.T
-        - np.diag(np.diag(symmetric_matrix))
-    )
-
-    # Add 1 to the diagonal elements
-    np.fill_diagonal(plv_matrix, 1)
-    return plv_matrix
-
-
-def compute_spect_corr_matrix(
-    graph: np.ndarray, sfreq: Union[int, float]
-) -> np.ndarray:
-    """Compute connectivity matrix via usage of spectral correlation from MNE implementation.
-    Args:
-        graph: (np.ndarray) Single graph with shape [nodes,features] where features represent consecutive time samples and nodes represent
-    electrodes in EEG.
-        sfreq: (int) Sampling frequency of the EEG recording.
-    Returns:
-        spectral_correlation_matrix: (np.ndarray) Spectral correlation matrix of the input graph.
-
-    """
-    spectral_corr_vector = compute_spect_corr(
-        sfreq, graph, with_eigenvalues=False
-    )
-    n = int(np.sqrt(2 * len(spectral_corr_vector))) + 1
-
-    # Reshape the flattened array into a square matrix
-    upper_triangular = np.zeros((n, n))
-    upper_triangular[np.triu_indices(n, k=1)] = spectral_corr_vector
-
-    # Create an empty matrix for the complete symmetric matrix
-    symmetric_matrix = np.zeros((n, n))
-
-    # Fill the upper triangular part (including the diagonal)
-    symmetric_matrix[np.triu_indices(n)] = upper_triangular[np.triu_indices(n)]
-
-    # Fill the lower triangular part by mirroring the upper triangular
-    spectral_correlation_matrix = (
-        symmetric_matrix
-        + symmetric_matrix.T
-        - np.diag(np.diag(symmetric_matrix))
-    )
-
-    # Add 1 to the diagonal elements
-    np.fill_diagonal(spectral_correlation_matrix, 1)
-    return spectral_correlation_matrix
-=======
-            print("The time of calculation is :", timeit.default_timer() - starttime)
->>>>>>> fa5af134
-
-
-class EarlyStopping:
-    """Credit to https://github.com/Bjarten/early-stopping-pytorch"""
-
-    """Early stops the training if validation loss doesn't improve after a given patience."""
-
-    def __init__(
-<<<<<<< HEAD
-        self,
-        patience=7,
-        verbose=False,
-        delta=0,
-        path="checkpoint.pt",
-        trace_func=print,
-=======
-        self, patience=7, verbose=False, delta=0, path="checkpoint.pt", trace_func=print
->>>>>>> fa5af134
-    ):
-        """
-        Args:
-            patience (int): How long to wait after last time validation loss improved.
-                            Default: 7
-            verbose (bool): If True, prints a message for each validation loss improvement.
-                            Default: False
-            delta (float): Minimum change in the monitored quantity to qualify as an improvement.
-                            Default: 0
-            path (str): Path for the checkpoint to be saved to.
-                            Default: 'checkpoint.pt'
-            trace_func (function): trace print function.
-                            Default: print
-        """
-        self.patience = patience
-        self.verbose = verbose
-        self.counter = 0
-        self.best_score = None
-        self.early_stop = False
-        self.val_loss_min = np.Inf
-        self.delta = delta
-        self.path = path
-        self.trace_func = trace_func
-
-    def __call__(self, val_loss, model):
-        score = -val_loss
-
-        if self.best_score is None:
-            self.best_score = score
-            self.save_checkpoint(val_loss, model)
-        elif score < self.best_score + self.delta:
-            self.counter += 1
-            if self.verbose:
-                self.trace_func(
-                    f"EarlyStopping counter: {self.counter} out of {self.patience}"
-                )
-            if self.counter >= self.patience:
-                self.early_stop = True
-        else:
-            self.best_score = score
-            self.save_checkpoint(val_loss, model)
-            self.counter = 0
-
-    def save_checkpoint(self, val_loss, model):
-        """Saves model when validation loss decrease."""
-        if self.verbose:
-            self.trace_func(
-                f"Validation loss decreased ({self.val_loss_min:.6f} --> {val_loss:.6f}).  Saving model ..."
-            )
-        torch.save(model.state_dict(), self.path)
-        self.val_loss_min = val_loss
+import mne
+import re
+import os
+import scipy
+import timeit
+import pandas as pd
+import numpy as np
+from pathlib import Path
+from sklearn.decomposition import PCA
+from mne_features.bivariate import compute_phase_lock_val, compute_spect_corr
+from typing import Union
+
+
+# from mne_icalabel import label_components
+# from pyprep.prep_pipeline import PrepPipeline
+from mne.preprocessing import ICA
+import torch
+
+
+ch_demanded_order = [
+    "Fp1",
+    "Fp2",
+    "F7",
+    "F3",
+    "Fz",
+    "F4",
+    "F8",
+    "T7",
+    "C3",
+    "Cz",
+    "C4",
+    "T8",
+    "P7",
+    "P3",
+    "P4",
+    "P8",
+    "O1",
+    "O2",
+]
+
+current_order = [
+    "Fp1",
+    "F7",
+    "T7",
+    "P7",
+    "F3",
+    "C3",
+    "P3",
+    "O1",
+    "Fz",
+    "Cz",
+    "Fp2",
+    "F4",
+    "C4",
+    "P4",
+    "O2",
+    "F8",
+    "P8",
+    "T8",
+]
+
+
+standard_channel_order = [
+    "FP1-F7",
+    "F7-T7",
+    "T7-P7",
+    "P7-O1",
+    "FP1-F3",
+    "F3-C3",
+    "C3-P3",
+    "P3-O1",
+    "FZ-CZ",
+    "CZ-PZ",
+    "FP2-F4",
+    "F4-C4",
+    "C4-P4",
+    "P4-O2",
+    "FP2-F8",
+    "F8-T8",
+    "T8-P8-0",
+    "P8-O2",
+]
+
+
+def remove_channels_dummy(ch_name):
+    if re.findall("--", ch_name) or re.findall("\.", ch_name):
+        print(f"Removing channel {ch_name}")
+        return True
+    return False
+
+
+def remove_channels_duplicate(ch_name):
+    ch_decomposed = ch_name.split(sep="-")
+    if len(ch_decomposed) > 2:
+        if int(ch_decomposed[-1]) != 0:
+            print(f"Removing channel {ch_name}")
+            return True
+    return False
+
+
+def remove_repeating_pairs(cleared_ch_names):
+    repeating_chs = []
+    for pair in cleared_ch_names:
+        temp_ch_pairs = cleared_ch_names.copy()
+        temp_ch_pairs.remove(pair)
+        try:
+            ch_1, ch_2 = pair.split(sep="-")
+        except ValueError:
+            ch_1, ch_2, ch_3 = pair.split(sep="-")
+        for pair_2 in temp_ch_pairs:
+            num_of_same_chs = pair_2.count(ch_1) + pair_2.count(ch_2)
+            if num_of_same_chs > 1:
+                repeating_chs.append(pair_2)
+
+    return repeating_chs[0]  # not so good function!
+
+
+def reorder_channels_chbmit(raw):
+    """Reorders the channels of chbmit dataset patients to the one we need."""
+    ch_map = {}
+    for n, old_name in enumerate(raw.ch_names):
+        ch_map[old_name] = current_order[n]
+    raw.rename_channels(ch_map)
+    raw.reorder_channels(ch_demanded_order)
+    montage = mne.channels.read_custom_montage(Path("data/chb_mit_ch_locs.loc"))
+    raw.set_montage(montage)
+
+
+def run_preprocessing(
+    raw,
+    n_ica_components=18,
+    freq_l=1.0,
+    freq_h=30.0,
+    sfreq=256.0,
+    powerline_freq=50.0,
+    avg_ref=False,  # Caution ! this needs to be paid attention to!
+    apply_pca=True,
+    apply_ica=False,
+    informax=False,
+    discard_first_n_components: int = 2,
+):
+    """Runs preprocessing on given mne.raw instance."""
+    if apply_ica and apply_pca:
+        raise ValueError(
+            "Values of apply_pca and apply_ica cannot both be True! Choose only one method of artifact removal."
+        )
+
+    raw.load_data()
+    raw.filter(l_freq=freq_l, h_freq=freq_h, h_trans_bandwidth=1).notch_filter(
+        np.arange(powerline_freq, sfreq / 2, powerline_freq)
+    )
+    if avg_ref:
+        raw.set_eeg_reference()
+    if apply_ica:
+        if informax:
+            ica = ICA(
+                n_components=n_ica_components,
+                max_iter="auto",
+                random_state=97,
+                method="infomax",
+                fit_params=dict(extended=True),
+            )
+        else:
+            ica = ICA(n_components=n_ica_components)
+        ica.fit(raw)
+        ic_labels = label_components(raw, ica, method="iclabel")
+        labels = np.array(ic_labels["labels"])
+        ica.exclude = np.where((labels != "other") & (labels != "brain"))[
+            0
+        ].tolist()
+        ica.apply(raw)
+
+    elif apply_pca:
+        pca = PCA()
+        pca.fit(raw._data)
+        components = pca.components_
+        mu = pca.mean_
+        transform_raw = pca.transform(raw._data)
+        raw._data = np.squeeze(
+            mu
+            + transform_raw[:, discard_first_n_components:]
+            @ components[discard_first_n_components:]
+        )  ## remove first two components
+
+    return raw
+
+
+def load_and_dump_channels(filepath):
+    """Reads CHB-MIT file and resets the order of channels to the demanded one"""
+    data_raw = mne.io.read_raw_edf(filepath, preload=False, verbose=False)
+    try:
+        ch_names = data_raw.ch_names
+        ch_to_remove = list(filter(remove_channels_dummy, ch_names))
+        data_raw.drop_channels(ch_to_remove)
+    except:
+        print("No dummy channels to remove")
+    try:
+        ch_names = data_raw.ch_names
+        ch_to_remove = list(filter(remove_channels_duplicate, ch_names))
+        data_raw.drop_channels(ch_to_remove)
+    except:
+        print("No duplicate channels to remove")
+    try:
+        ch_names = data_raw.ch_names
+        data_raw.drop_channels(remove_repeating_pairs(ch_names))
+    except:
+        print("No repeating pairs to remove")
+    current_channels = data_raw.ch_names
+    for channel in current_channels:
+        if channel not in standard_channel_order:
+            data_raw.drop_channels(channel)
+    current_channels = data_raw.ch_names
+    if current_channels != standard_channel_order:
+        data_raw.reorder_channels(standard_channel_order)
+    if len(current_channels) > 18:
+        n_chs_to_drop = len(current_channels) - 18
+        channel_ordering = current_channels[:-n_chs_to_drop]
+        data_raw.reorder_channels(channel_ordering)
+    if len(current_channels) < 18:
+        print(
+            f"Too few channels to processd, found {len(current_channels)}. Skipping."
+        )
+        return None
+    return data_raw
+
+
+def preprocess_dataset_seizures(
+    subjects_with_seizures_path, dataset_dirpath, preprocessed_dirpath
+):
+    """Runs full preprocessing on the dataset cointained in the folder (only on seizure recordings).
+    Args:
+        subject_with_seizures_path: path to a text file containing recordings with seizures.
+    The names have to be a row vector, with every row named patient_folder/recording_name.edf.
+
+        dataset_path: path to a folder containing all patient folders.
+
+        preprocessed_dirpath: path to folder in which preprocessed files will be saved.
+
+    """
+    subjects_with_seizures = [
+        subject[:-1]
+        for subject in open(subjects_with_seizures_path, "r").readlines()
+    ]
+    for subject in subjects_with_seizures:
+        try:
+            subject_path = os.path.join(dataset_dirpath, subject)
+            raw_file = load_and_dump_channels(subject_path)
+            if raw_file is None:
+                continue
+        except:
+            print(f"Subject {subject} not found.")
+            continue
+
+        reorder_channels_chbmit(raw_file)
+        ## THIS SHOULD BE PARAMETRIZED AS KWARGS
+        # raw_instance = run_preprocessing(raw_file, apply_pca=False,avg_ref=True, freq_l=0.5, freq_h=30.0)
+        raw_instance = raw_file
+        save_path = os.path.join(preprocessed_dirpath, subject)
+        if not os.path.exists(os.path.split(save_path)[0]):
+            os.mkdir(os.path.split(save_path)[0])
+        mne.export.export_raw(save_path, raw_instance, fmt="edf")
+        print(f"Finished preprocessing subject {subject}.")
+
+
+def preprocess_dataset_all(
+    subjects_with_seizures_path, dataset_path, preprocessed_dirpath
+):
+    subjects_with_seizures = [
+        subject[:-1]
+        for subject in open(subjects_with_seizures_path, "r").readlines()
+    ]
+
+    for folder in os.listdir(dataset_path):
+        if not os.path.isdir(os.path.join(dataset_path, folder)):
+            print(os.path.isdir(os.path.join(dataset_path, folder)))
+            continue
+
+        for file in os.listdir(os.path.join(dataset_path, folder)):
+            if file.endswith(".edf"):
+                try:
+                    raw_file = load_and_dump_channels(
+                        os.path.join(dataset_path, folder, file)
+                    )
+                    if raw_file is None:
+                        continue
+                except:
+                    print(f"Subject {folder}/{file} not found.")
+                    continue
+                reorder_channels_chbmit(raw_file)
+                ## THIS SHOULD BE PARAMETRIZED AS KWARGS
+                raw_instance = run_preprocessing(
+                    raw_file,
+                    apply_pca=True,
+                    avg_ref=True,
+                    freq_l=0.5,
+                    freq_h=30.0,
+                )
+                if os.path.join(folder, file) in subjects_with_seizures:
+                    save_path = os.path.join(
+                        preprocessed_dirpath, folder, "seizures_" + file
+                    )
+                else:
+                    save_path = os.path.join(preprocessed_dirpath, folder, file)
+                if not os.path.exists(os.path.split(save_path)[0]):
+                    os.mkdir(os.path.split(save_path)[0])
+                mne.export.export_raw(save_path, raw_instance, fmt="edf")
+                print(f"Finished preprocessing subject {folder}/{file}.")
+
+
+def prepare_timestep_array(array, timestep, overlap):
+    """Preprocess input array of shape [n_nodes,feature_per_node,samples]
+    into [samples_count,n_nodes,feature_per_node,timestep]."""
+    features = [
+        array[:, :, i : i + timestep]
+        for i in range(0, array.shape[2] - timestep + 1, timestep - overlap)
+    ]
+    return np.array(features)
+
+
+def prepare_timestep_label(array, timestep, overlap):
+    """Preprocess input array of shape [n_nodes,feature_per_node,samples]
+    into [samples_count,n_nodes,feature_per_node,timestep]."""
+    time_to_seizure = array.shape[2]
+    seconds = [
+        (time_to_seizure - i) / 256
+        for i in range(timestep, array.shape[2] + 1, timestep - overlap)
+    ]
+    return np.array(seconds)
+
+
+def extract_training_data_and_labels_interictal(
+    input_array,
+    samples_per_recording: int = 10,  ## number of samples per recording
+    fs: int = 256,
+    timestep: int = 10,  ## in seconds
+    overlap: int = 9,  ## in seconds
+    label_value: int = 2,
+):
+    total_samples = input_array.shape[2]
+    random_start_time = np.random.randint(
+        0, total_samples - samples_per_recording * fs * timestep
+    )
+    interictal_period = input_array[
+        :,
+        :,
+        random_start_time : random_start_time
+        + samples_per_recording * fs * timestep,
+    ]
+    final_array = prepare_timestep_array(
+        interictal_period, timestep * fs, overlap * fs
+    )
+
+    labels = np.full([final_array.shape[0]], label_value)
+
+    return final_array, labels
+
+
+def extract_training_data_and_labels(
+    input_array,
+    start_ev_array,
+    stop_ev_array,
+    fs: int = 256,
+    seizure_lookback: int = 600,  # in seconds
+    sample_timestep: int = 10,  # in seconds
+    preictal_overlap: int = 9,  # in seconds
+    ictal_overlap: int = 9,  # in seconds
+    buffer_time: int = 5,  # in seconds
+
+):
+    """Function to extract seizure periods and preictal perdiods into samples ready to be put into graph neural network."""
+    for n, start_ev in enumerate(start_ev_array):
+        seizure_lookback = seizure_lookback
+
+        prev_event_time = start_ev - stop_ev_array[n - 1] if n > 0 else start_ev
+
+        if (
+            prev_event_time > seizure_lookback + buffer_time
+        ):  # take into account buffer time after the previous seizure and before current one
+            preictal_period = input_array[
+                :,
+                (start_ev - seizure_lookback - buffer_time)
+                * fs : (start_ev - buffer_time)
+                * fs,
+            ]
+
+        else:
+            preictal_period = input_array[
+                :,
+                (start_ev - prev_event_time + buffer_time)
+                * fs : (start_ev - buffer_time)
+                * fs,
+            ]
+
+        preictal_period = (
+            np.expand_dims(preictal_period.transpose(), axis=2)
+            .swapaxes(0, 2)
+            .swapaxes(0, 1)
+        )  # reshape for preprocessing
+
+
+        preictal_features = prepare_timestep_array(
+            array=preictal_period,
+            timestep=sample_timestep * fs,
+            overlap=preictal_overlap * fs,
+        )
+
+        preictal_event_labels = np.zeros(
+            preictal_features.shape[0]
+        )  ## assign label 0 to every interictal period sample
+        preictal_event_time_labels = prepare_timestep_label(
+            preictal_period, sample_timestep * fs, preictal_overlap * fs
+        )  ## assign time to seizure for every sample [s]
+        seizure_period = input_array[
+            :, (start_ev) * fs : (stop_ev_array[n]) * fs
+        ]
+
+        seizure_period = (
+            np.expand_dims(seizure_period.transpose(), axis=2)
+            .swapaxes(0, 2)
+            .swapaxes(0, 1)
+        )
+
+        seizure_features = prepare_timestep_array(
+            array=seizure_period,
+            timestep=sample_timestep * fs,
+            overlap=ictal_overlap * fs,
+        )
+
+        seizure_event_labels = np.ones(seizure_features.shape[0])
+
+        seizure_event_time_labels = np.full(seizure_features.shape[0], 0)
+        # if len(preictal_features.shape) != 4 or len(seizure_features.shape) != 4:
+        #     continue
+
+        try:
+            if (
+                len(preictal_features.shape) == 4
+            ):  # and preictal_features.shape[0] == int(seizure_lookback/sample_timestep):
+                #  print(f"Adding correct preictal features to the dataset.", preictal_features.shape)
+
+                full_preictal_features = np.concatenate(
+                    (full_preictal_features, preictal_features)
+                )
+                full_preictal_event_labels = np.concatenate(
+                    (full_preictal_event_labels, preictal_event_labels)
+                )
+                full_preictal_event_time_labels = np.concatenate(
+                    (
+                        full_preictal_event_time_labels,
+                        preictal_event_time_labels,
+                    )
+
+                )
+            if len(seizure_features.shape) == 4:
+                full_seizure_features = np.concatenate(
+                    (full_seizure_features, seizure_features)
+                )
+                full_seizure_event_labels = np.concatenate(
+                    (full_seizure_event_labels, seizure_event_labels)
+                )
+
+                full_seizure_event_time_labels = np.concatenate(
+                    (full_seizure_event_time_labels, seizure_event_time_labels)
+                )
+        except NameError:
+            if (
+                len(preictal_features.shape) == 4
+            ):  # and preictal_features.shape[0] == int(seizure_lookback/sample_timestep):
+                # print(f"Adding correct preictal features to the dataset.", preictal_features.shape)
+
+                full_preictal_features = preictal_features
+                full_preictal_event_labels = preictal_event_labels
+                full_preictal_event_time_labels = preictal_event_time_labels
+            if len(seizure_features.shape) == 4:
+                full_seizure_features = seizure_features
+                full_seizure_event_labels = seizure_event_labels
+                full_seizure_event_time_labels = seizure_event_time_labels
+    try:
+        recording_features_array = np.concatenate(
+            (full_preictal_features, full_seizure_features), axis=0
+        )
+
+        recording_labels_array = np.concatenate(
+            (full_preictal_event_labels, full_seizure_event_labels), axis=0
+        ).astype(np.int32)
+
+        recording_timestep_array = np.concatenate(
+            (full_preictal_event_time_labels, full_seizure_event_time_labels),
+            axis=0,
+        )
+    except UnboundLocalError:
+        # if 'full_seizure_features' in locals().keys():
+        #     recording_features_array = full_seizure_features
+        #     recording_labels_array = full_seizure_event_labels.astype(np.int32)
+        #     recording_timestep_array = full_seizure_event_time_labels
+        # elif 'full_preictal_features' in locals().keys():
+        #     recording_features_array = full_preictal_features
+        #     recording_labels_array = full_preictal_event_labels.astype(np.int32)
+        #     recording_timestep_array = full_preictal_event_time_labels
+        # else:
+        #     print("No valuable pairs of preictal and seizure periods found.")
+
+        return (None, None, None)
+
+    return (
+        recording_features_array,
+        recording_labels_array,
+        recording_timestep_array,
+    )
+
+
+# def run_prep(raw, line_freq, ransac=False, channel_wise=False):
+#     sfreq = raw.info["sfreq"]
+#     prep_params = {
+#         "ref_chs": "eeg",
+#         "reref_chs": "eeg",
+#         "line_freqs": np.arange(line_freq, sfreq / 2, line_freq),
+#     }
+#     raw.load_data()
+#     montage = raw.get_montage()
+#     prep = PrepPipeline(
+#         raw, prep_params, montage, ransac=ransac, channel_wise=channel_wise
+#     )
+#     prep.fit()
+#     return prep
+
+
+def get_patient_annotations(path_to_file: Path, savedir: Path):
+    raw_txt = open(path_to_file, "r")
+    raw_txt_lines = raw_txt.readlines()
+    event_dict_start = dict()
+    event_dict_stop = dict()
+    p = "[\d]+"
+    for n, line in enumerate(raw_txt_lines):
+        if "File Name" in line:
+            current_file_name = line.split(": ")[1][:-1]
+        if "Number of Seizures in File" in line:
+            num_of_seizures = int(line[-2:])
+            if num_of_seizures > 0:
+                events_in_recording = raw_txt_lines[
+                    n + 1 : n + num_of_seizures * 2 + 1
+                ]
+                for event in events_in_recording:
+                    if "Start Time" in event:
+                        sub_ev = event.split(": ")[1]
+                        time_value = int(re.search(p, sub_ev).group())
+
+                        if not current_file_name in event_dict_start.keys():
+                            event_dict_start[current_file_name] = [time_value]
+                        else:
+                            event_dict_start[current_file_name].append(
+                                time_value
+                            )
+                    elif "End Time" in event:
+                        sub_ev = event.split(": ")[1]
+
+                        time_value = int(re.search(p, sub_ev).group())
+
+                        if not current_file_name in event_dict_stop.keys():
+                            event_dict_stop[current_file_name] = [time_value]
+
+                        else:
+                            event_dict_stop[current_file_name].append(
+                                time_value
+                            )
+    df = pd.DataFrame.from_dict(event_dict_start, orient="index")
+    col_list = []
+    for n in range(1, len(df.columns) + 1):
+        col_list.append(f"Seizure {n}")
+    df_start = pd.DataFrame.from_dict(
+        event_dict_start, orient="index", columns=col_list
+    )
+    df_end = pd.DataFrame.from_dict(
+        event_dict_stop, orient="index", columns=col_list
+    )
+    patient_id = current_file_name.split("_")[0]
+    if not os.path.exists(savedir):
+        os.mkdir(savedir)
+    dst_dir_start = os.path.join(savedir, f"{patient_id}_start.csv")
+    dst_dir_stop = os.path.join(savedir, f"{patient_id}_stop.csv")
+    pd.DataFrame.to_csv(df_start, dst_dir_start, index_label=False)
+    pd.DataFrame.to_csv(df_end, dst_dir_stop, index_label=False)
+
+
+def get_annotation_files(dataset_path, dst_path):
+    patient_folders = os.listdir(dataset_path)
+    for folder in patient_folders:
+        patient_folder_path = os.path.join(dataset_path, folder)
+        if os.path.isdir(patient_folder_path):
+            patient_files = os.listdir(patient_folder_path)
+            for filename in patient_files:
+                if "summary" in filename:
+                    annotation_path = os.path.join(
+                        patient_folder_path, filename
+                    )
+                    get_patient_annotations(Path(annotation_path), dst_path)
+
+
+def save_timeseries_array(ds_path, target_path):
+    patient_folders = os.listdir(ds_path)
+    for folder in patient_folders:
+        patient_folder_path = os.path.join(ds_path, folder)
+        patient_files = os.listdir(patient_folder_path)
+        for file in patient_files:
+            filepath = os.path.join(patient_folder_path, file)
+            data_raw = mne.io.read_raw_edf(
+                filepath, preload=False, verbose=False
+            )
+            array_data = data_raw.get_data()
+            dst_folder = os.path.join(target_path, folder)
+            if not os.path.exists(dst_folder):
+                os.mkdir(dst_folder)
+            file_target = file.split(".edf")[0] + ".npy"
+            dst_folder = os.path.join(dst_folder, file_target)
+            np.save(dst_folder, array_data)
+
+
+def plv_connectivity_old(sensors, data):
+
+    """
+    ORGINALLY USED, DEPRECATED IN FAVOUR OF NEW FUNCTION
+    Parameters
+    ----------
+    sensors : INT
+        DESCRIPTION. No of sensors used for capturing EEG
+    data : Array of float
+        DESCRIPTION. EEG Data
+
+    Returns
+    -------
+    connectivity_matrix : Matrix of float
+        DESCRIPTION. PLV connectivity matrix
+    connectivity_vector : Vector of flaot
+        DESCRIPTION. PLV connectivity vector
+    """
+    print("PLV in process.....")
+
+    # Predefining connectivity matrix
+    connectivity_matrix = np.zeros([sensors, sensors], dtype=float)
+
+    # Computing hilbert transform
+    data_points = data.shape[-1]
+    data_hilbert = np.imag(scipy.signal.hilbert(data))
+    phase = np.arctan(data_hilbert / data)
+
+    # Computing connectivity matrix
+    for i in range(sensors):
+        for k in range(sensors):
+            connectivity_matrix[i, k] = (
+                np.abs(np.sum(np.exp(1j * (phase[i, :] - phase[k, :]))))
+                / data_points
+
+            )
+
+    # Computing connectivity vector
+    # connectivity_vector = connectivity_matrix[np.triu_indices(connectivity_matrix.shape[0],k=1)]
+
+    # returning connectivity matrix and vector
+
+    return connectivity_matrix
+
+
+def create_recordings_plv(npy_dataset_path, dst_path):
+    patient_list = os.listdir(npy_dataset_path)
+    if not os.path.exists(dst_path):
+        os.mkdir(dst_path)
+    for patient in patient_list:  # iterate over patient names
+        patient_path = os.path.join(npy_dataset_path, patient)
+        recording_list = os.listdir(patient_path)
+        save_folder = os.path.join(dst_path, patient)
+        if not os.path.exists(save_folder):
+            os.mkdir(save_folder)
+        for record in recording_list:  # iterate over recordings for a patient
+            recording_path = os.path.join(patient_path, record)
+            data_array = np.load(recording_path)  # load the recording
+            starttime = timeit.default_timer()
+            print(f"Calculating PLV for {record}")
+            plv_array = plv_connectivity(data_array.shape[0], data_array)
+            target_filename = os.path.join(save_folder, record)
+            np.save(target_filename, plv_array)
+            print(
+                "The time of calculation is :",
+                timeit.default_timer() - starttime,
+            )
+
+
+def compute_plv_matrix(graph: np.ndarray, sfreq=None) -> np.ndarray:
+    """Compute connectivity matrix via usage of PLV from MNE implementation.
+    Args:
+        graph: (np.ndarray) Single graph with shape [nodes,features] where features represent consecutive time samples and nodes represent
+    electrodes in EEG.
+        sfreq : (int) Sampling frequency of the EEG recording NOT USED - ONLY FOR COMPATIBILITY WITH OTHER FUNCTIONS IN THE LOADER
+    Returns:
+        plv_matrix: (np.ndarray) PLV matrix of the input graph.
+    """
+    plv_conn_vector = compute_phase_lock_val(graph)
+
+    n = int(np.sqrt(2 * len(plv_conn_vector))) + 1
+
+    # Reshape the flattened array into a square matrix
+    upper_triangular = np.zeros((n, n))
+    upper_triangular[np.triu_indices(n, k=1)] = plv_conn_vector
+
+    # Create an empty matrix for the complete symmetric matrix
+    symmetric_matrix = np.zeros((n, n))
+
+    # Fill the upper triangular part (including the diagonal)
+    symmetric_matrix[np.triu_indices(n)] = upper_triangular[np.triu_indices(n)]
+
+    # Fill the lower triangular part by mirroring the upper triangular
+    plv_matrix = (
+        symmetric_matrix
+        + symmetric_matrix.T
+        - np.diag(np.diag(symmetric_matrix))
+    )
+
+    # Add 1 to the diagonal elements
+    np.fill_diagonal(plv_matrix, 1)
+    return plv_matrix
+
+
+def compute_spect_corr_matrix(
+    graph: np.ndarray, sfreq: Union[int, float]
+) -> np.ndarray:
+    """Compute connectivity matrix via usage of spectral correlation from MNE implementation.
+    Args:
+        graph: (np.ndarray) Single graph with shape [nodes,features] where features represent consecutive time samples and nodes represent
+    electrodes in EEG.
+        sfreq: (int) Sampling frequency of the EEG recording.
+    Returns:
+        spectral_correlation_matrix: (np.ndarray) Spectral correlation matrix of the input graph.
+
+    """
+    spectral_corr_vector = compute_spect_corr(
+        sfreq, graph, with_eigenvalues=False
+    )
+    n = int(np.sqrt(2 * len(spectral_corr_vector))) + 1
+
+    # Reshape the flattened array into a square matrix
+    upper_triangular = np.zeros((n, n))
+    upper_triangular[np.triu_indices(n, k=1)] = spectral_corr_vector
+
+    # Create an empty matrix for the complete symmetric matrix
+    symmetric_matrix = np.zeros((n, n))
+
+    # Fill the upper triangular part (including the diagonal)
+    symmetric_matrix[np.triu_indices(n)] = upper_triangular[np.triu_indices(n)]
+
+    # Fill the lower triangular part by mirroring the upper triangular
+    spectral_correlation_matrix = (
+        symmetric_matrix
+        + symmetric_matrix.T
+        - np.diag(np.diag(symmetric_matrix))
+    )
+
+    # Add 1 to the diagonal elements
+    np.fill_diagonal(spectral_correlation_matrix, 1)
+    return spectral_correlation_matrix
+
+
+
+class EarlyStopping:
+    """Credit to https://github.com/Bjarten/early-stopping-pytorch"""
+
+    """Early stops the training if validation loss doesn't improve after a given patience."""
+
+    def __init__(
+        self,
+        patience=7,
+        verbose=False,
+        delta=0,
+        path="checkpoint.pt",
+        trace_func=print,
+
+    ):
+        """
+        Args:
+            patience (int): How long to wait after last time validation loss improved.
+                            Default: 7
+            verbose (bool): If True, prints a message for each validation loss improvement.
+                            Default: False
+            delta (float): Minimum change in the monitored quantity to qualify as an improvement.
+                            Default: 0
+            path (str): Path for the checkpoint to be saved to.
+                            Default: 'checkpoint.pt'
+            trace_func (function): trace print function.
+                            Default: print
+        """
+        self.patience = patience
+        self.verbose = verbose
+        self.counter = 0
+        self.best_score = None
+        self.early_stop = False
+        self.val_loss_min = np.Inf
+        self.delta = delta
+        self.path = path
+        self.trace_func = trace_func
+
+    def __call__(self, val_loss, model):
+        score = -val_loss
+
+        if self.best_score is None:
+            self.best_score = score
+            self.save_checkpoint(val_loss, model)
+        elif score < self.best_score + self.delta:
+            self.counter += 1
+            if self.verbose:
+                self.trace_func(
+                    f"EarlyStopping counter: {self.counter} out of {self.patience}"
+                )
+            if self.counter >= self.patience:
+                self.early_stop = True
+        else:
+            self.best_score = score
+            self.save_checkpoint(val_loss, model)
+            self.counter = 0
+
+    def save_checkpoint(self, val_loss, model):
+        """Saves model when validation loss decrease."""
+        if self.verbose:
+            self.trace_func(
+                f"Validation loss decreased ({self.val_loss_min:.6f} --> {val_loss:.6f}).  Saving model ..."
+            )
+        torch.save(model.state_dict(), self.path)
+        self.val_loss_min = val_loss