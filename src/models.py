import torch
import lightning.pytorch as pl
from torch import nn
from torch.nn import functional as F
from torch_geometric.nn import (
    global_mean_pool,
    global_add_pool,
    global_max_pool,
)
from torch_geometric.nn import GCNConv, GATv2Conv, GINConv, Linear, Sequential
from typing import List, Union, Tuple, Callable
from torch_geometric.nn.norm import BatchNorm, LayerNorm
from torchmetrics import Specificity, Recall, AUROC, F1Score


class ClassicGCN(torch.nn.Module):
    """GCN as in the Efficient Graph Convolutional Networks paper.
<<<<<<< HEAD
    Used for some preliminary experiments.

    
=======
    Used in preliminary experiments.
>>>>>>> 7209ab65
    """

    def __init__(self, in_features, n_nodes=18):

        super(ClassicGCN, self).__init__()
        self.n_nodes = n_nodes
        self.recurrent_1 = GCNConv(
            in_features, 32, add_self_loops=True, improved=False
        )

        self.recurrent_2 = GCNConv(32, 64, add_self_loops=True, improved=False)
        self.recurrent_3 = GCNConv(
            64, 128, add_self_loops=True, improved=False
        )
        self.fc1 = nn.Linear(128, 64)
        self.fc2 = nn.Linear(64, 32)
        self.fc3 = nn.Linear(32, 16)
        self.fc4 = nn.Linear(16, 1)
        self.batch_norm_1 = nn.BatchNorm1d(32)
        self.batch_norm_2 = nn.BatchNorm1d(64)
        self.batch_norm_3 = nn.BatchNorm1d(128)
        self.dropout = nn.Dropout()

    def forward(self, x, edge_index, edge_weight, batch):
        x = x.squeeze(x)
        h = self.recurrent_1(x, edge_index, edge_weight)
        h = self.batch_norm_1(h)
        h = F.leaky_relu(h)
        h = self.recurrent_2(h, edge_index, edge_weight)
        h = self.batch_norm_2(h)
        h = F.leaky_relu(h)
        h = self.recurrent_3(h, edge_index, edge_weight)
        h = self.batch_norm_3(h)
        h = F.leaky_relu(h)
        h = global_mean_pool(h, batch)
        h = self.dropout(h)
        h = self.fc1(h)
        h = F.leaky_relu(h)
        h = self.dropout(h)
        h = self.fc2(h)
        h = F.leaky_relu(h)
        h = self.dropout(h)
        h = self.fc3(h)
        h = F.leaky_relu(h)
        h = self.dropout(h)
        h = self.fc4(h)
        return h.squeeze(1)


class GATv2(torch.nn.Module):
    """GATv2 as in the paper. Main model explored in the project."""
    def __init__(
        self,
        in_features: int,
        hidden_dim: int = 32,
        n_heads: int = 4,
        n_classes: int = 1,
    ):
        super(GATv2, self).__init__()
        out_dim = hidden_dim * 2
        self.recurrent_1 = GATv2Conv(
            in_features,
            hidden_dim,
            heads=n_heads,
            negative_slope=0.01,
            dropout=0.4,
            add_self_loops=True,
            improved=True,
            edge_dim=1,
        )
        self.recurrent_2 = GATv2Conv(
            hidden_dim * n_heads,
            out_dim,
            heads=n_heads,
            negative_slope=0.01,
            dropout=0.4,
            add_self_loops=True,
            improved=True,
            edge_dim=1,
        )

        self.fc1 = nn.Linear(out_dim * n_heads, 512)
        nn.init.kaiming_uniform_(self.fc1.weight, a=0.01)
        self.fc2 = nn.Linear(512, 128)
        nn.init.kaiming_uniform_(self.fc2.weight, a=0.01)
        self.fc3 = nn.Linear(128, n_classes)
        nn.init.kaiming_uniform_(self.fc3.weight, a=0.01)
        self.batch_norm_1 = nn.BatchNorm1d(hidden_dim * n_heads)
        self.batch_norm_2 = nn.BatchNorm1d(out_dim * n_heads)
        self.dropout = nn.Dropout()

    def forward(self, x, edge_index, edge_attr, batch):
        h = self.recurrent_1(x, edge_index=edge_index, edge_attr=edge_attr)
        h = self.batch_norm_1(h)
        h = F.leaky_relu(h)
        h = self.recurrent_2(h, edge_index=edge_index, edge_attr=edge_attr)
        h = self.batch_norm_2(h)
        h = F.leaky_relu(h)
        h = global_mean_pool(h, batch)
        h = self.dropout(h)
        h = self.fc1(h)
        h = F.leaky_relu(h)
        h = self.dropout(h)
        h = self.fc2(h)
        h = F.leaky_relu(h)
        h = self.dropout(h)
        h = self.fc3(h)
        return h


class GATv2Lightning(pl.LightningModule):
<<<<<<< HEAD
    """Lightning Module implementing GATv2 netwokr used for experiments.
    
    """
=======
    """Lightning wrapper for GATv2. """
>>>>>>> 7209ab65
    def __init__(
        self,
        in_features: int,
        n_gat_layers: int = 2,
        hidden_dim: int = 32,
        n_heads: int = 4,
        dropout: float = 0.4,
        slope: float = 0.01,
        pooling_method: str = "mean",
        activation: str = "leaky_relu",
        norm_method: str = "batch",
        n_classes: int = 2,
        fft_mode: bool = False,
        lr=0.00001,
        weight_decay=0.0001,
        class_weights=None,
    ):
        super(GATv2Lightning, self).__init__()
        assert n_classes > 1, "n_classes must be greater than 1"
        self.classification_mode = "multiclass" if n_classes > 2 else "binary"
        assert activation in [
            "leaky_relu",
            "relu",
        ], 'Activation must be either "leaky_relu" or "relu"'
        assert norm_method in [
            "batch",
            "layer",
        ], 'Norm_method must be either "batch" or "layer"'
        assert pooling_method in [
            "mean",
            "max",
            "add",
        ], "Pooling_method must be either 'mean', 'max', or 'add'"
        if class_weights is not None:
            if n_classes > 2:
                assert (
                    len(class_weights) == n_classes
                ), "Number of class weights must match number of classes"
            else:
                assert (
                    len(class_weights) == 1
                ), "Only one class weight must be provided for binary classification"
        act_fn = (
            nn.LeakyReLU(slope, inplace=True)
            if activation == "leaky_relu"
            else nn.ReLU(inplace=True)
        )
        norm_layer = (
            BatchNorm(hidden_dim * n_heads)
            if norm_method == "batch"
            else LayerNorm(hidden_dim * n_heads)
        )
        dropout_layer = nn.Dropout(dropout)
        classifier_out_neurons = n_classes if n_classes > 2 else 1
        feature_extractor_list: List[
            Union[Tuple[Callable, str], Callable]
        ] = []
        for i in range(n_gat_layers):
            feature_extractor_list.append(
                (
                    GATv2Conv(
                        in_features if i == 0 else hidden_dim * n_heads,
                        hidden_dim,  # / (2**i) if i != 0 else hidden_dim,
                        heads=n_heads,
                        negative_slope=slope,
                        dropout=dropout,
                        add_self_loops=True,
                        improved=True,
                        edge_dim=1,
                    ),
                    "x, edge_index, edge_attr -> x",
                )
            )
            feature_extractor_list.append(norm_layer)
            feature_extractor_list.append(act_fn)
        self.feature_extractor = Sequential(
            "x, edge_index, edge_attr", feature_extractor_list
        )

        self.classifier = nn.Sequential(
            Linear(
                hidden_dim * n_heads, 512, weight_initializer="kaiming_uniform"
            ),
            dropout_layer,
            act_fn,
            Linear(512, 128, weight_initializer="kaiming_uniform"),
            dropout_layer,
            act_fn,
            Linear(
                128,
                classifier_out_neurons,
                weight_initializer="kaiming_uniform",
            ),
        )

        if pooling_method == "mean":
            self.pooling_method = global_mean_pool
        elif pooling_method == "max":
            self.pooling_method = global_max_pool
        elif pooling_method == "add":
            self.pooling_method = global_add_pool
        self.n_classes = n_classes
        self.fft_mode = fft_mode
        self.lr = lr
        self.weight_decay = weight_decay
        if class_weights is None:
            class_weights = torch.ones(n_classes)
        self.class_weights = class_weights
        if self.classification_mode == "multiclass":
            self.f1_score = F1Score(task="multiclass", num_classes=n_classes)
            self.loss = nn.CrossEntropyLoss(weight=class_weights)
            self.recall = Recall(
                task="multiclass", num_classes=n_classes, threshold=0.5
            )
            self.specificity = Specificity(
                task="multiclass", num_classes=n_classes, threshold=0.5
            )
            self.auroc = AUROC(task="multiclass", num_classes=n_classes)
        elif self.classification_mode == "binary":
            self.f1_score = F1Score(task="binary", threshold=0.5)
            self.loss = nn.BCEWithLogitsLoss(pos_weight=class_weights)
            self.recall = Recall(task="binary", threshold=0.5)
            self.specificity = Specificity(task="binary", threshold=0.5)
            self.auroc = AUROC(task="binary")
        self.training_step_outputs: List[torch.Tensor] = []
        self.training_step_gt: List[torch.Tensor] = []
        self.validation_step_outputs: List[torch.Tensor] = []
        self.validation_step_gt: List[torch.Tensor] = []
        self.test_step_outputs: List[torch.Tensor] = []
        self.test_step_gt: List[torch.Tensor] = []

    def forward(self, x, edge_index, pyg_batch, edge_attr=None):
        h = self.feature_extractor(x, edge_index=edge_index, edge_attr=None)
        h = self.pooling_method(h, pyg_batch)
        h = self.classifier(h)
        return h

    def unpack_data_batch(self, data_batch):
        x = data_batch.x
        edge_index = data_batch.edge_index
        y = (
            data_batch.y.long()
            if self.classification_mode == "multiclass"
            else data_batch.y
        )
        pyg_batch = data_batch.batch
        try:
            edge_attr = data_batch.edge_attr.float()
        except AttributeError:
            edge_attr = None

        return x, edge_index, y, pyg_batch, edge_attr

    def training_step(self, batch, batch_idx):
        x, edge_index, y, pyg_batch, edge_attr = self.unpack_data_batch(batch)
        y_hat = self.forward(x, edge_index, pyg_batch, edge_attr)
        loss = self.loss(y_hat, y)

        self.training_step_outputs.append(y_hat)
        self.training_step_gt.append(y)
        batch_size = pyg_batch.max() + 1
        self.log(
            "train_loss",
            loss,
            on_step=True,
            on_epoch=True,
            prog_bar=True,
            logger=True,
            batch_size=batch_size,
        )
        return loss

    def on_train_epoch_end(self):
        training_step_outputs = torch.cat(self.training_step_outputs)
        training_step_gt = torch.cat(self.training_step_gt)
        rec = self.recall(training_step_outputs, training_step_gt)
        spec = self.specificity(training_step_outputs, training_step_gt)
        auroc = self.auroc(training_step_outputs, training_step_gt)
        f1_score = self.f1_score(training_step_outputs, training_step_gt)
        self.log_dict(
            {
                "train_sensitivity": rec,
                "train_specificity": spec,
                "train_AUROC": auroc,
                "train_f1_score": f1_score,
            },
            logger=True,
            prog_bar=True,
            on_step=False,
            on_epoch=True,
        )
        self.training_step_outputs.clear()
        self.training_step_gt.clear()

    def validation_step(self, batch, batch_idx):
        x, edge_index, y, pyg_batch, edge_attr = self.unpack_data_batch(batch)
        y_hat = self.forward(x, edge_index, pyg_batch, edge_attr)
        loss = self.loss(y_hat, y)
        self.validation_step_outputs.append(y_hat)
        self.validation_step_gt.append(y)
        batch_size = pyg_batch.max() + 1
        self.log(
            "val_loss",
            loss,
            on_step=False,
            on_epoch=True,
            logger=True,
            prog_bar=True,
            batch_size=batch_size,
        )
        return loss

    def on_validation_epoch_end(self) -> None:
        validation_step_outputs = torch.cat(self.validation_step_outputs)
        validation_step_gt = torch.cat(self.validation_step_gt)
        rec = self.recall(validation_step_outputs, validation_step_gt)
        spec = self.specificity(validation_step_outputs, validation_step_gt)
        auroc = self.auroc(validation_step_outputs, validation_step_gt)
        f1_score = self.f1_score(validation_step_outputs, validation_step_gt)
        self.log_dict(
            {
                "val_sensitivity": rec,
                "val_specificity": spec,
                "val_AUROC": auroc,
                "val_f1_score": f1_score,
            },
            logger=True,
            prog_bar=True,
            on_step=False,
            on_epoch=True,
        )
        self.validation_step_outputs.clear()
        self.validation_step_gt.clear()

    def test_step(self, batch, batch_idx):
        x, edge_index, y, pyg_batch, edge_attr = self.unpack_data_batch(batch)
        y_hat = self.forward(x, edge_index, pyg_batch, edge_attr)
        loss = self.loss(y_hat, y)
        self.test_step_outputs.append(y_hat)
        self.test_step_gt.append(y)
        batch_size = pyg_batch.max() + 1
        self.log(
            "test_loss",
            loss,
            on_step=False,
            on_epoch=True,
            logger=True,
            prog_bar=True,
            batch_size=batch_size,
        )
        return loss

    def on_test_epoch_end(self) -> None:
        test_step_outputs = torch.cat(self.test_step_outputs)
        test_step_gt = torch.cat(self.test_step_gt)
        rec = self.recall(test_step_outputs, test_step_gt)
        spec = self.specificity(test_step_outputs, test_step_gt)
        auroc = self.auroc(test_step_outputs, test_step_gt)
        f1_score = self.f1_score(test_step_outputs, test_step_gt)
        self.log_dict(
            {
                "test_sensitivity": rec,
                "test_specificity": spec,
                "test_AUROC": auroc,
                "test_f1_score": f1_score,
            },
            logger=True,
            prog_bar=True,
            on_step=False,
            on_epoch=True,
        )
        self.test_step_outputs.clear()
        self.test_step_gt.clear()

    def predict_step(self, batch, batch_idx, dataloader_idx=None):
        x = batch.x
        edge_index = batch.edge_index
        pyg_batch = batch.batch
        edge_attr = batch.edge_attr
        y_hat = self.forward(x, edge_index, pyg_batch, edge_attr)
        return y_hat

    def configure_optimizers(self):
        optimizer = torch.optim.AdamW(
            self.parameters(), lr=self.lr, weight_decay=self.weight_decay
        )
        return optimizer


class GINCustom(torch.nn.Module):
<<<<<<< HEAD
    """GIN Custom implementation - used in some of the preliminary experiments"""
=======
    """GIN model. Used in preliminary experiments."""
>>>>>>> 7209ab65

    def __init__(self, in_features, dim_h=128, dropout=0.5, n_classes=2):
        super(GINCustom, self).__init__()
        self.conv1 = GINConv(
            nn.Sequential(
                nn.Linear(in_features, dim_h),
                nn.BatchNorm1d(dim_h),
                nn.ReLU(),
                nn.Linear(dim_h, dim_h),
                nn.ReLU(),
            ),
        )
        self.conv2 = GINConv(
            nn.Sequential(
                nn.Linear(dim_h, dim_h),
                nn.BatchNorm1d(dim_h),
                nn.ReLU(),
                nn.Linear(dim_h, dim_h),
                nn.ReLU(),
            ),
        )
        self.conv3 = GINConv(
            nn.Sequential(
                nn.Linear(dim_h, dim_h),
                nn.BatchNorm1d(dim_h),
                nn.ReLU(),
                nn.Linear(dim_h, dim_h),
                nn.ReLU(),
            ),
        )

        self.att_1 = GATv2Conv(
            in_features,
            dim_h,
            heads=1,
            negative_slope=0.01,
            dropout=dropout,
            improved=True,
        )
        self.att_2 = GATv2Conv(
            dim_h,
            dim_h,
            heads=1,
            negative_slope=0.01,
            dropout=dropout,
            improved=True,
        )
        self.att_3 = GATv2Conv(
            dim_h,
            dim_h,
            heads=1,
            negative_slope=0.01,
            dropout=dropout,
            improved=True,
        )
        self.lin1 = nn.Linear(dim_h * 3, dim_h * 3)
        self.lin2 = nn.Linear(dim_h * 3, n_classes if n_classes > 2 else 1)
        self.dropout = nn.Dropout(dropout)

    def forward(self, x, edge_index, pyg_batch, edge_attr=None):
        # Node embeddings
        # _, edge_scores_1 = self.att_1(x, edge_index, return_attention_weights=True)
        h1 = self.conv1(x, edge_index)
        #  _, edge_scores_2 = self.att_2(h1, edge_index, return_attention_weights=True)
        h2 = self.conv2(h1, edge_index)
        #  _, edge_scores_3 = self.att_3(h1, edge_index, return_attention_weights=True)
        h3 = self.conv3(h2, edge_index)

        # Graph-level readout
        h1 = global_add_pool(h1, pyg_batch)
        h2 = global_add_pool(h2, pyg_batch)
        h3 = global_add_pool(h3, pyg_batch)

        # Concatenate graph embeddings
        h = torch.cat((h1, h2, h3), dim=1)
        # Classifier
        h = self.lin1(h)
        h = F.leaky_relu(h)
        h = self.dropout(h)
        h = self.lin2(h)
        return h.squeeze(1)


class GINLightning(pl.LightningModule):
<<<<<<< HEAD
    """Lightning module for GIN model """
=======
    """Lightning wrapper for GIN."""
>>>>>>> 7209ab65
    def __init__(
        self,
        in_features: int,
        hidden_dim: int = 128,
        n_classes: int = 2,
        fft_mode: bool = False,
        dropout: float = 0.5,
        lr=0.001,
        weight_decay=0.01,
    ):
        super(GINLightning, self).__init__()
        assert n_classes > 1, "n_classes must be greater than 1"
        self.classification_mode = "multiclass" if n_classes > 2 else "binary"
        self.model = GINCustom(
            in_features=in_features,
            dim_h=hidden_dim,
            n_classes=n_classes,
            dropout=dropout,
        )

        self.n_classes = n_classes
        self.fft_mode = fft_mode
        self.lr = lr
        self.weight_decay = weight_decay

        if self.classification_mode == "multiclass":
            self.loss = nn.CrossEntropyLoss()
            self.recall = Recall(
                task="multiclass", num_classes=n_classes, threshold=0.5
            )
            self.specificity = Specificity(
                task="multiclass", num_classes=n_classes, threshold=0.5
            )
            self.auroc = AUROC(task="multiclass", num_classes=n_classes)
        else:
            self.loss = nn.BCEWithLogitsLoss()
            self.recall = Recall(task="binary", threshold=0.5)
            self.specificity = Specificity(task="binary", threshold=0.5)
            self.auroc = AUROC(task="binary")
        self.training_step_outputs = []
        self.training_step_gt = []
        self.validation_step_outputs = []
        self.validation_step_gt = []
        self.test_step_outputs = []
        self.test_step_gt = []

    def unpack_data_batch(self, data_batch):
        if self.fft_mode:
            x = torch.square(torch.abs(data_batch.x)).float()
        else:
            x = data_batch.x.float()
        edge_index = data_batch.edge_index
        y = (
            data_batch.y.long()
            if self.classification_mode == "multiclass"
            else data_batch.y
        )

        pyg_batch = data_batch.batch
        edge_attr = data_batch.edge_attr.float()
        return x, edge_index, y, pyg_batch, edge_attr

    def forward(self, x, edge_index, pyg_batch, edge_attr=None):
        return self.model(x, edge_index, pyg_batch)  # Edge attr not used!!!

    def training_step(self, batch, batch_idx):
        x, edge_index, y, pyg_batch, edge_attr = self.unpack_data_batch(batch)
        y_hat = self.forward(x, edge_index, pyg_batch, edge_attr)
        loss = self.loss(y_hat, y)

        self.training_step_outputs.append(y_hat)
        self.training_step_gt.append(y)
        batch_size = pyg_batch.max() + 1
        self.log(
            "train_loss",
            loss,
            on_step=True,
            on_epoch=True,
            prog_bar=True,
            logger=True,
            batch_size=batch_size,
        )
        return loss

    def on_train_epoch_end(self):
        training_step_outputs = torch.cat(self.training_step_outputs)
        training_step_gt = torch.cat(self.training_step_gt)
        rec = self.recall(training_step_outputs, training_step_gt)
        spec = self.specificity(training_step_outputs, training_step_gt)
        auroc = self.auroc(training_step_outputs, training_step_gt)
        self.log_dict(
            {
                "train_recall": rec,
                "train_specificity": spec,
                "train_auroc": auroc,
            },
            logger=True,
            prog_bar=True,
            on_step=False,
            on_epoch=True,
        )
        self.training_step_outputs.clear()
        self.training_step_gt.clear()

    def validation_step(self, batch, batch_idx):
        x, edge_index, y, pyg_batch, edge_attr = self.unpack_data_batch(batch)
        y_hat = self.forward(x, edge_index, pyg_batch, edge_attr)
        loss = self.loss(y_hat, y)

        self.validation_step_outputs.append(y_hat)
        self.validation_step_gt.append(y)
        batch_size = pyg_batch.max() + 1
        self.log(
            "val_loss",
            loss,
            on_step=False,
            on_epoch=True,
            logger=True,
            prog_bar=True,
            batch_size=batch_size,
        )
        return loss

    def on_validation_epoch_end(self) -> None:
        validation_step_outputs = torch.cat(self.validation_step_outputs)
        validation_step_gt = torch.cat(self.validation_step_gt)
        rec = self.recall(validation_step_outputs, validation_step_gt)
        spec = self.specificity(validation_step_outputs, validation_step_gt)
        auroc = self.auroc(validation_step_outputs, validation_step_gt)
        self.log_dict(
            {
                "val_recall": rec,
                "val_specificity": spec,
                "val_auroc": auroc,
            },
            logger=True,
            prog_bar=True,
            on_step=False,
            on_epoch=True,
        )
        self.validation_step_outputs.clear()
        self.validation_step_gt.clear()

    def test_step(self, batch, batch_idx):
        x, edge_index, y, pyg_batch, edge_attr = self.unpack_data_batch(batch)
        y_hat = self.forward(x, edge_index, pyg_batch, edge_attr)
        loss = self.loss(y_hat, y)
        self.test_step_outputs.append(y_hat)
        self.test_step_gt.append(y)
        batch_size = pyg_batch.max() + 1
        self.log(
            "test_loss",
            loss,
            on_step=True,
            on_epoch=True,
            logger=True,
            prog_bar=True,
            batch_size=batch_size,
        )
        return loss

    def on_test_epoch_end(self) -> None:
        test_step_outputs = torch.cat(self.test_step_outputs)
        test_step_gt = torch.cat(self.test_step_gt)
        rec = self.recall(test_step_outputs, test_step_gt)
        spec = self.specificity(test_step_outputs, test_step_gt)
        auroc = self.auroc(test_step_outputs, test_step_gt)
        self.log_dict(
            {
                "test_recall": rec,
                "test_specificity": spec,
                "test_auroc": auroc,
            },
            logger=True,
            prog_bar=True,
            on_step=False,
            on_epoch=True,
        )
        self.test_step_outputs.clear()
        self.test_step_gt.clear()

    def predict_step(self, batch, batch_idx, dataloader_idx=None):
        x = batch.x
        edge_index = batch.edge_index
        pyg_batch = batch.batch
        edge_attr = batch.edge_attr
        y_hat = self.forward(x, edge_index, pyg_batch, edge_attr)
        return y_hat

    def configure_optimizers(self):
        optimizer = torch.optim.AdamW(
            self.parameters(), lr=self.lr, weight_decay=self.weight_decay
        )
        return optimizer<|MERGE_RESOLUTION|>--- conflicted
+++ resolved
@@ -15,17 +15,12 @@
 
 class ClassicGCN(torch.nn.Module):
     """GCN as in the Efficient Graph Convolutional Networks paper.
-<<<<<<< HEAD
     Used for some preliminary experiments.
 
-    
-=======
-    Used in preliminary experiments.
->>>>>>> 7209ab65
+
     """
 
     def __init__(self, in_features, n_nodes=18):
-
         super(ClassicGCN, self).__init__()
         self.n_nodes = n_nodes
         self.recurrent_1 = GCNConv(
@@ -73,6 +68,7 @@
 
 class GATv2(torch.nn.Module):
     """GATv2 as in the paper. Main model explored in the project."""
+
     def __init__(
         self,
         in_features: int,
@@ -133,13 +129,8 @@
 
 
 class GATv2Lightning(pl.LightningModule):
-<<<<<<< HEAD
-    """Lightning Module implementing GATv2 netwokr used for experiments.
-    
-    """
-=======
-    """Lightning wrapper for GATv2. """
->>>>>>> 7209ab65
+    """Lightning Module implementing GATv2 network used for experiments."""
+
     def __init__(
         self,
         in_features: int,
@@ -430,11 +421,7 @@
 
 
 class GINCustom(torch.nn.Module):
-<<<<<<< HEAD
     """GIN Custom implementation - used in some of the preliminary experiments"""
-=======
-    """GIN model. Used in preliminary experiments."""
->>>>>>> 7209ab65
 
     def __init__(self, in_features, dim_h=128, dropout=0.5, n_classes=2):
         super(GINCustom, self).__init__()
@@ -519,11 +506,8 @@
 
 
 class GINLightning(pl.LightningModule):
-<<<<<<< HEAD
-    """Lightning module for GIN model """
-=======
-    """Lightning wrapper for GIN."""
->>>>>>> 7209ab65
+    """Lightning module for GIN model"""
+
     def __init__(
         self,
         in_features: int,
