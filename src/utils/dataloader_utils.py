"""Utility functions for loading data from HDF5 file.
Note that it was ran on HPC environment with significant amount of RAM.
If you want to run it on your machine, you might need to adjust the
creation of hdf files and data loader, as with this solution all samples
are pre-loaded into memory at once (requires around 100GB of RAM).
"""
import multiprocessing as mp
from torch_geometric.data.separate import separate
from torch_geometric.data import Data
from torch_geometric.data.data import BaseData
from torch_geometric.data.collate import collate
import fnmatch
import logging
import shutil
import os
import time
import traceback
from dataclasses import dataclass, field
from datetime import datetime
from typing import List, Tuple, Union, Optional, Dict
import psutil
import h5py
import networkx as nx
import numpy as np
import pandas as pd
import torch
import torch_geometric
import yaml
from imblearn.over_sampling import SMOTE
from mne_features.univariate import (
    compute_higuchi_fd,
    compute_hjorth_complexity,
    compute_hjorth_mobility,
    compute_katz_fd,
    compute_line_length,
    compute_variance,
)
from scipy.signal import resample
from scipy.stats import iqr
import scipy.signal as signal
from sklearn.model_selection import train_test_split
import gc
import utils.utils as utils
from collections import defaultdict

try:
    CPUS_PER_TASK = (
        int(os.environ["SLURM_CPUS_PER_TASK"])
        if "SLURM_CPUS_PER_TASK" in os.environ
        else mp.cpu_count()
    )
except Exception:
    print("SLURM_CPUS_PER_TASK not found in environment")
    print("Using all available CPUs.")
    print("The script was by default created for SLURM environment.")
    CPUS_PER_TASK = mp.cpu_count()

CTX = mp.get_context("fork")


def collate_datalist(
    data_list: List[BaseData],
) -> Tuple[BaseData, Optional[Dict[str, torch.Tensor]]]:
    r"""Collates a Python list of :class:`~torch_geometric.data.Data` or
    :class:`~torch_geometric.data.HeteroData` objects to the internal
    storage format of :class:`~torch_geometric.data.InMemoryDataset`."""
    if len(data_list) == 1:
        return data_list[0], None

    data, slices, _ = collate(
        data_list[0].__class__,
        data_list=data_list,
        increment=False,
        add_batch=False,
    )

    return data, slices


@dataclass
class HDFDataset_Writer:
    seizure_lookback: int = 600
    sample_timestep: int = 5
    inter_overlap: int = 0
    preictal_overlap: int = 0
    ictal_overlap: int = 0
    downsample: Union[int, None] = None
    sampling_f: int = 256
    smote: bool = False
    buffer_time: int = 15
    connectivity_metric: str = "plv"
    npy_dataset_path: str = "npy_dataset"
    event_tables_path: str = "event_tables"
    cache_folder: str = "cache"

    """Class for creating hdf5 dataset from npy files.
    Args:
        seizure_lookback: (int) Time in seconds to look back from seizure onset. Default: 600.
        sample_timestep: (int) Time in seconds to sample the data. Default: 5.
        inter_overlap: (int) Time in seconds to overlap between interictal samples. Default: 0.
        preictal_overlap: (int) Time in seconds to overlap between preictal samples. Default: 0.
        icatal_overlap: (int) Time in seconds to overlap between ictal samples. Default: 0.
        downsample: (int) Downsampling factor. Default: None.
        sampling_f: (int) Sampling frequency of the input data (before downsampling). Default: 256.
        smote: (bool) Whether to use SMOTE oversampling. Default: False.
        buffer_time: (int) Time in seconds to add to the beggining and the end of the seizure. Default: 15.
        connectivity_metric: (str) Connectivity metric to use. Either 'plv' or 'spectral_corr'. Default: 'plv'.
        npy_dataset_path: (str) Path to the folder with npy recording files. Default: 'npy_dataset'.
        event_tables_path: (str) Path to the folder with event tables. Default: 'event_tables'.
        cache_folder: (str) Path to the folder to store the dataset. Default: 'cache'.
    """

    def __post_init__(self) -> None:
        self._initialize_logger()
        assert self.connectivity_metric in [
            "plv",
            "spectral_corr",
        ], "Connectivity metric must be either 'plv' or 'spectral_corr'"
        assert (
            self.downsample is None or self.downsample > 0
        ), "Downsample must be either None or positive integer"
        assert (
            self.sampling_f > 0
        ), "Sampling frequency must be positive integer"
        assert (
            self.sample_timestep > 0
        ), "Sample timestep must be positive integer"
        assert (
            self.seizure_lookback > 0
        ), "Seizure lookback must be positive integer"
        assert (
            self.inter_overlap >= 0
        ), "Inter overlap must be positive integer"
        assert (
            self.preictal_overlap >= 0
        ), "Preictal overlap must be positive integer"
        assert (
            self.ictal_overlap >= 0
        ), "Ictal overlap must be positive integer"
        assert self.buffer_time >= 0, "Buffer time must be positive integer"
        assert (
            self.inter_overlap < self.sample_timestep
        ), "Inter overlap must be smaller than sample timestep"
        assert (
            self.preictal_overlap < self.sample_timestep
        ), "Preictal overlap must be smaller than sample timestep"
        assert (
            self.ictal_overlap < self.sample_timestep
        ), "Ictal overlap must be smaller than sample timestep"
        return None

    def _initialize_logger(self) -> None:
        """Initializing logger."""
        if not os.path.exists("logs/"):
            os.makedirs("logs/")
        start_time = datetime.now().strftime("%Y-%m-%d_%H-%M-%S")
        logging.basicConfig(
            filename=f"logs/hdf_dataset_writer_{start_time}.log",
            level=logging.INFO,
            format="%(asctime)s %(levelname)-8s %(message)s",
            datefmt="%Y-%m-%d %H:%M:%S",
            force=True,
        )
        self.logger = logging.getLogger("hdf_dataset_writer")
        return None

    def _find_matching_configs(self, current_config: dict) -> bool:
        """Utility to find configs with the same parameters in the cache folder.
        Args:
            current_config: (dict) Dictionary with the current config.
        Returns:
            bool: True if the config is found, False otherwise.
        """

        def find_yaml_files(directory: str) -> List[str]:
            """Utility to get the yaml files from directory
            Args:
                directory: (str) Path to the directory to search in.
            Returns:
                yaml_files (list[str]): List of yaml files in the directory.
            """
            yaml_files = []
            for root, dirs, files in os.walk(directory):
                for file in files:
                    if fnmatch.fnmatch(file, "*.yaml"):
                        yaml_files.append(os.path.join(root, file))
            return yaml_files

        config_files = find_yaml_files(self.cache_folder)
        for config_file in config_files:
            with open(config_file) as f:
                config_dict = yaml.load(f, Loader=yaml.FullLoader)
                if config_dict == current_config:
                    self.logger.info(
                        f"Found matching config file {config_file}"
                    )
                    print(f"Found matching config file {config_file}")
                    self.found_dataset_path = os.path.dirname(config_file)
                    return True
        return False

    def _create_config_dict(self) -> dict:
        """Method to create config dict with the dataset parameters.
        Returns:
            initial_config_dict: (dict) Dictionary with the dataset parameters.
        """
        dataclass_keys = list(self.__dataclass_fields__.keys())
        dict_values = [self.__getattribute__(key) for key in dataclass_keys]
        initial_config_dict = dict(zip(dataclass_keys, dict_values))
        return initial_config_dict

    def _create_config_file(
        self, config_dict: dict, dataset_folder_path: str
    ) -> None:
        """Method to save config dict to yaml file.
        Args:
            config_dict: (dict) Dictionary with the dataset parameters.
            dataset_folder_path: (str) Path to the folder to save the config file to.
        """
        with open(os.path.join(dataset_folder_path, "config.yaml"), "w") as f:
            yaml.dump(config_dict, f)
        return None

    def _get_event_tables(self, patient_name: str) -> tuple[dict, dict]:
        """Read events for given patient into start and stop times lists
        from .csv extracted files.
        Args:
            patient_name: (str) Name of the patient to get events for.
        Returns:
            start_events_dict: (dict) Dictionary with start events for given patient.
            stop_events_dict: (dict) Dictionary with stop events for given patient.
        """

        event_table_list = os.listdir(self.event_tables_path)
        patient_event_tables = [
            os.path.join(self.event_tables_path, ev_table)
            for ev_table in event_table_list
            if patient_name in ev_table
        ]
        patient_event_tables = sorted(patient_event_tables)
        patient_start_table = patient_event_tables[
            0
        ]  # done terribly, but it has to be so for win/linux compat
        patient_stop_table = patient_event_tables[1]
        start_events_dict = pd.read_csv(patient_start_table).to_dict("index")
        stop_events_dict = pd.read_csv(patient_stop_table).to_dict("index")
        return start_events_dict, stop_events_dict

    def _get_recording_events(self, events_dict, recording) -> list[int]:
        """Read seizure times into list from event_dict.
        Args:
            events_dict: (dict) Dictionary with events for given patient.
            recording: (str) Name of the recording to get events for.
        Returns:
            recording_events: (list) List of seizure event start and stop time for given recording.
        """
        recording_list = list(events_dict[recording + ".edf"].values())
        recording_events = [int(x) for x in recording_list if not np.isnan(x)]
        return recording_events

    def _create_edge_idx_and_attributes(
        self, connectivity_matrix: np.ndarray, threshold: float = 0
    ) -> np.ndarray:
        """Create adjacency matrix from connectivity matrix. Edges
        are created for values above threshold. If the edge is created,
        it has an attribute "weight" with the value of the connectivity
        measure associated.
        Args:
            connectivity_matrix: (np.ndarray) Array with connectivity
        values.
            threshold: (float) Threshold for creating edges.
        (default: 0.0)
        Returns:
            edge_index: (np.ndarray) Array with edge indices.
        """
        result_graph = nx.graph.Graph()
        n_nodes = connectivity_matrix.shape[0]
        result_graph.add_nodes_from(range(n_nodes))
        edge_tuples = [
            (i, j)
            for i in range(n_nodes)
            for j in range(n_nodes)
            if connectivity_matrix[i, j] > threshold
        ]
        result_graph.add_edges_from(edge_tuples)
        edge_index = nx.convert_matrix.to_numpy_array(result_graph)
        # connection_indices = np.where(edge_index==1)
        # edge_weights = connectivity_matrix[connection_indices] ## ??

        return edge_index

    def _apply_smote(self, features, labels):
        """Performs SMOTE oversampling on the dataset. Implemented for
        preictal vs ictal scenarion only.
        Args:
            features: (np.ndarray) Array with features.
            labels: (np.ndarray) Array with labels.
        Returns:
            x_train_smote: (np.ndarray) Array with SMOTE
        oversampled features.
            y_train_smote: (np.ndarray) Array with SMOTE
        oversampled labels.
        """
        dim_1, dim_2, dim_3 = features.shape

        new_dim = dim_1 * dim_2
        new_x_train = features.reshape(new_dim, dim_3)
        new_y_train = []
        for label in labels:
            new_y_train.extend(label * dim_2)

        new_y_train = np.array(new_y_train)

        # transform the dataset
        oversample = SMOTE(random_state=42)
        x_train, y_train = oversample.fit_resample(new_x_train, new_y_train)
        x_train_smote = x_train.reshape(
            int(x_train.shape[0] / dim_2), dim_2, dim_3
        )
        y_train_smote = []
        for i in range(int(x_train.shape[0] / dim_2)):
            # print(i)
            value_list = list(
                y_train.reshape(int(x_train.shape[0] / dim_2), dim_2)[i]
            )
            # print(list(set(value_list)))
            y_train_smote.extend(list(set(value_list)))
            # Check: if there is any different value in a list
            if len(set(value_list)) != 1:
                print(
                    "\n\n********* STOP: THERE IS SOMETHING WRONG IN TRAIN ******\n\n"
                )
        y_train_smote = np.array(y_train_smote)
        return x_train_smote, y_train_smote

    def _get_labels_features_edge_weights_seizure(self, patient):
        """Method to extract features, labels and edge weights for seizure and interictal samples."""

        event_tables = self._get_event_tables(
            patient
        )  # extract start and stop of seizure for patient
        patient_path = os.path.join(self.npy_dataset_path, patient)
        recording_list = [
            recording
            for recording in os.listdir(patient_path)
            if "seizures" in recording
        ]
        self.logger.info(
            f"Starting seizure period data loading for patient {patient}"
        )
        for record in recording_list:  # iterate over recordings for a patient
            recording_path = os.path.join(patient_path, record)
            record = record.replace(
                "seizures_", ""
            )  # some magic to get it properly working with event tables
            record_id = record.split(".npy")[0]  # get record id
            start_event_tables = self._get_recording_events(
                event_tables[0], record_id
            )  # get start events
            stop_event_tables = self._get_recording_events(
                event_tables[1], record_id
            )  # get stop events
            data_array = np.load(recording_path)  # load the recording

            (
                features,
                labels,
                time_labels,
            ) = utils.extract_training_data_and_labels_ictal_preictal(
                data_array,
                start_event_tables,
                stop_event_tables,
                fs=self.sampling_f,
                seizure_lookback=self.seizure_lookback,
                sample_timestep=self.sample_timestep,
                preictal_overlap=self.preictal_overlap,
                ictal_overlap=self.ictal_overlap,
                buffer_time=self.buffer_time,
            )

            if features is None or features.shape[0] == 0:
                self.logger.info(
                    f"Skipping the recording {record} patients {patient} - features are none"
                )
                continue

            features = features.squeeze(2)
            sampling_f = (
                self.sampling_f if self.downsample is None else self.downsample
            )
            if self.downsample:
                new_sample_count = int(self.downsample * self.sample_timestep)
                features = resample(features, new_sample_count, axis=2)

            conn_matrix_list = [
                self.connectivity_function(feature, sampling_f)
                for feature in features
            ]

            edge_idx = np.stack(
                [
                    self._create_edge_idx_and_attributes(
                        conn_matrix, threshold=np.mean(conn_matrix)
                    )
                    for conn_matrix in conn_matrix_list
                ]
            )

            if self.smote:
                features, labels = self._apply_smote(features, labels)
            labels = labels.reshape((labels.shape[0], 1)).astype(np.float32)
            time_labels = time_labels.reshape((time_labels.shape[0], 1))
            if time_labels.shape[0] != features.shape[0]:
                self.logger.info(
                    f"Time labels extracted {time_labels.shape}, corresponding features {features.shape}"
                )
            try:
                features_patient = np.concatenate([features_patient, features])
                labels_patient = np.concatenate([labels_patient, labels])
                edge_idx_patient = np.concatenate([edge_idx_patient, edge_idx])
                time_labels_patient = np.concatenate(
                    [time_labels_patient, time_labels]
                )
                # edge_weights_patient = np.concatenate(
                # [edge_weights_patient, edge_weights]
                # )
            except NameError:
                features_patient = features
                labels_patient = labels
                edge_idx_patient = edge_idx
                time_labels_patient = time_labels
                # edge_weights_patient = edge_weights

        try:
            sample_count = features_patient.shape[0]
            n_channels = features_patient.shape[1]
            n_features = features_patient.shape[2]

            while True:
                try:
                    with h5py.File(self.dataset_path, "a") as hdf5_file:
                        hdf5_file[patient].create_dataset(
                            "features",
                            data=features_patient,
                            maxshape=(None, n_channels, n_features),
                        )
                        hdf5_file[patient].create_dataset(
                            "labels", data=labels_patient, maxshape=(None, 1)
                        )
                        hdf5_file[patient].create_dataset(
                            "edge_idx",
                            data=edge_idx_patient,
                            maxshape=(None, n_channels, n_channels),
                        )
                        hdf5_file[patient].create_dataset(
                            "time_labels",
                            data=time_labels_patient,
                            maxshape=(None, 1),
                        )
                        self.logger.info(
                            f"Dataset for patient {patient} created successfully!."
                        )
                    break
                except BlockingIOError:
                    self.logger.warning(
                        f"Waiting for dataset {patient} to be created."
                    )
                    continue

        except Exception as e:
            self.logger.error(e)
            traceback_str = traceback.format_exc()
            self.logger.error(traceback_str)
            self.logger.error("##############################################")
            self.logger.error(f"Cannot create dataset for patient {patient}!")
            self.logger.error("##############################################")

        preictal_samples = np.unique(labels_patient, return_counts=True)[1][0]
        return (patient, preictal_samples, sample_count)

    def _get_labels_features_edge_weights_interictal(
        self, patient, samples_patient: Union[int, None] = None
    ):
        """Method to extract features, labels and edge weights for
        interictal samples.
        Args:
            patient: (str) Name of the patient to extract the data for.
            samples_patient (optional): (int) Number of samples to
        extract for a patient.
        Samples are extracted from non-seizure recordings for a patient,
        starting from random time point.
        If not specified, the number of samples is calculated as the number of interictal samples for a patient
        divided by the number of recordings for a patient.

        """
        patient_path = os.path.join(self.npy_dataset_path, patient)
        # get all non-seizure recordings for a patient
        recording_list = [
            recording
            for recording in os.listdir(patient_path)
            if "seizures_" not in recording
        ]
        if samples_patient is None:
            # if not specified use the same number of samples for each recording as for preictal samples
            samples_per_recording = int(
                self.preictal_samples_dict[patient] / len(recording_list)
            )
            self.logger.info(
                f"Samples per recording {patient} {samples_per_recording}"
            )
            self.logger.info(
                f"Number of recordings for patient {patient} {len(recording_list)}"
            )
            self.logger.info(
                f"Preictal samples for patient {patient} {self.preictal_samples_dict[patient]}"
            )
        else:
            samples_per_recording = int(samples_patient / len(recording_list))

        for n, record in enumerate(recording_list):
            recording_path = os.path.join(patient_path, record)
            data_array = np.expand_dims(np.load(recording_path), 1)
            try:
                (
                    features,
                    labels,
                    time_labels,
                ) = utils.extract_training_data_and_labels_interictal(
                    input_array=data_array,
                    patient=patient,
                    samples_per_recording=samples_per_recording,
                    fs=self.sampling_f,
                    timestep=self.sample_timestep,
                    overlap=self.inter_overlap,
                )

            except ValueError:
                self.logger.error(
                    f"Cannot extract demanded amount of interictal samples from recording {record} for patient {patient}"
                )
                continue

            if features is None:
                self.logger.info(
                    f"Skipping the recording {record} patients {patient} - features are none"
                )
                continue

            idx_to_delete = np.where(
                np.array(
                    [np.diff(feature, axis=-1).mean() for feature in features]
                )
                == 0
            )[0]
            if len(idx_to_delete) > 0:
                features = np.delete(features, obj=idx_to_delete, axis=0)
                labels = np.delete(labels, obj=idx_to_delete, axis=0)
                time_labels = np.delete(time_labels, obj=idx_to_delete, axis=0)
            if features.shape[0] == 0:
                self.logger.info(
                    f"No samples left after removing bad ones for patient {patient} - recording {record}"
                )
                continue
            features = features.squeeze(2)
            sampling_f = (
                self.sampling_f if self.downsample is None else self.downsample
            )
            if self.downsample:
                new_sample_count = int(self.downsample * self.sample_timestep)
                features = resample(features, new_sample_count, axis=2)
            conn_matrix_list = [
                self.connectivity_function(feature, sampling_f)
                for feature in features
            ]
            try:
                edge_idx = np.stack(
                    [
                        self._create_edge_idx_and_attributes(
                            conn_matrix, threshold=float(np.mean(conn_matrix))
                        )
                        for conn_matrix in conn_matrix_list
                    ]
                )
            except Exception as e:
                self.logger.error(e)
                self.logger.error(
                    f"Cannot create edge index for patient {patient} \n recording {record}"
                )
                continue

            labels = labels.reshape((labels.shape[0], 1)).astype(np.float32)
<<<<<<< HEAD
            time_labels = time_labels.reshape((time_labels.shape[0], 1))
            if time_labels.shape[0] != features.shape[0]:
                self.logger.info(
                    f"Time labels extracted {time_labels.shape}, corresponding features {features.shape}"
                )
=======
>>>>>>> 7209ab65
            try:
                features_patient = np.concatenate([features_patient, features])
                labels_patient = np.concatenate([labels_patient, labels])
                edge_idx_patient = np.concatenate([edge_idx_patient, edge_idx])
<<<<<<< HEAD
                time_labels_patient = np.concatenate(
                    [time_labels_patient, time_labels]
                )
                # edge_weights_patient = np.concatenate([edge_weights_patient, edge_weights])
=======
>>>>>>> 7209ab65
            except NameError:
                features_patient = features
                labels_patient = labels
                edge_idx_patient = edge_idx
<<<<<<< HEAD
                time_labels_patient = time_labels
                # edge_weights_patient = edge_weights
=======
>>>>>>> 7209ab65

        while True:
            try:
                with h5py.File(self.dataset_path, "a") as hdf5_file:
                    current_patient_features = hdf5_file[patient][
                        "features"
                    ].shape[0]
                    current_patient_labels = hdf5_file[patient][
                        "labels"
                    ].shape[0]
                    current_patient_edge_idx = hdf5_file[patient][
                        "edge_idx"
                    ].shape[0]
                    current_patient_time_labels = hdf5_file[patient][
                        "time_labels"
                    ].shape[0]
                    hdf5_file[patient]["features"].resize(
                        (current_patient_features + features_patient.shape[0]),
                        axis=0,
                    )
                    hdf5_file[patient]["features"][
                        -features_patient.shape[0] :
                    ] = features_patient
                    hdf5_file[patient]["labels"].resize(
                        (current_patient_labels + labels_patient.shape[0]),
                        axis=0,
                    )
                    hdf5_file[patient]["labels"][
                        -labels_patient.shape[0] :
                    ] = labels_patient

                    hdf5_file[patient]["time_labels"].resize(
                        (
                            current_patient_time_labels
                            + time_labels_patient.shape[0]
                        ),
                        axis=0,
                    )
                    hdf5_file[patient]["time_labels"][
                        -time_labels_patient.shape[0] :
                    ] = time_labels_patient

                    hdf5_file[patient]["edge_idx"].resize(
                        (current_patient_edge_idx + edge_idx_patient.shape[0]),
                        axis=0,
                    )
                    hdf5_file[patient]["edge_idx"][
                        -edge_idx_patient.shape[0] :
                    ] = edge_idx_patient
                    self.logger.info(
                        f"Dataset for patient {patient} appended successfully!."
                    )
                break
            except BlockingIOError:
                self.logger.warning(f"Waiting for appending of {patient}.")
                continue
            except UnboundLocalError:
                self.logger.warning(
                    f"Cannot append {patient}, record {record}."
                )
                return 0

        return features_patient.shape[0]

    def _multiprocess_seizure_period_data_loading(self):
        num_processes = CPUS_PER_TASK  # mp.cpu_count()
        pool = mp.Pool(processes=num_processes)
        self.logger.info(num_processes)

        result = pool.map(
            self._get_labels_features_edge_weights_seizure, self.patient_list
        )
        pool.close()
        pool.join()
        if pool:
            pool.terminate()
            pool = None  # workaround for mp bug
        self.sample_count = 0
        for patient, preictal_samples, sample_count in result:
            self.preictal_samples_dict[patient] = preictal_samples
            self.sample_count += sample_count

    def _multiprocess_interictal_data_loading(self):
        num_processes = CPUS_PER_TASK  # mp.cpu_count()
        self.logger.info(num_processes)
        pool = mp.Pool(processes=num_processes)

        result = pool.map(
            self._get_labels_features_edge_weights_interictal,
            self.patient_list,
        )
        pool.close()
        pool.join()
        if pool:
            pool.terminate()
            pool = None  # workaround for mp bug
        for sample_count in result:
            self.sample_count += sample_count

    def get_dataset(self):
        folder_name = datetime.now().strftime("%Y-%m-%d_%H-%M-%S")
        dataset_folder = os.path.join(self.cache_folder, folder_name)
        self.dataset_path = os.path.join(dataset_folder, "dataset.hdf5")
        current_config = self._create_config_dict()
        if self._find_matching_configs(current_config):
            print("Dataset already exists. Dataset not created.")
            return self.found_dataset_path

        os.makedirs(dataset_folder, exist_ok=True)
        self._create_config_file(current_config, dataset_folder)
        self.patient_list = os.listdir(self.npy_dataset_path)
        with h5py.File(self.dataset_path, "w") as hdf5_file:
            for patient in self.patient_list:
                hdf5_file.create_group(patient)
        self.connectivity_function = (
            utils.compute_plv_matrix
            if self.connectivity_metric == "plv"
            else utils.compute_spect_corr_matrix
        )
        self.preictal_samples_dict = {}
        try:
            if self.smote:
                for patient in self.patient_list:
                    self._get_labels_features_edge_weights_seizure(patient)
            else:
                self._multiprocess_seizure_period_data_loading()
                self.logger.info("Seizure period data loaded.")
                self.logger.info(self.preictal_samples_dict)
                self.logger.info(
                    f"Preictal sample count {sum(self.preictal_samples_dict.values())}"
                )
                self._multiprocess_interictal_data_loading()
                self.logger.info("Interictal data loaded.")

            print(f"Dataset created in folder {dataset_folder}.")
            print(f"Dataset contains {self.sample_count} samples.")
        except Exception as exc:
            if os.path.exists(self.dataset_path):
                os.remove(self.dataset_path)
            if os.path.exists(os.path.join(dataset_folder, "config.yaml")):
                os.remove(os.path.join(dataset_folder, "config.yaml"))
            if os.path.exists(dataset_folder):
                os.rmdir(dataset_folder)
            self.logger.error("Dataset creation failed. Dataset deleted.")
            raise RuntimeError(
                "Dataset creation failed. Dataset deleted."
            ) from exc

        return dataset_folder


@dataclass
class HDFDatasetLoader:
    DEFAULT_CLASS_LABELS = {"preictal": 0, "ictal": 1, "interictal": 2}
    FREQ_BANDS = [(0.5, 4), (4, 8), (8, 13), (13, 29)]
    BAND_COUNT = len(FREQ_BANDS) - 1
    """
    Class to load graph data from HDF5 file as lists of torch.geomtric.data.Data objects.
        Args:
            root: (str) Path to the HDF5 file.
            train_val_split_ratio: (float) Ratio of samples to be used for validation. Default: 0.0
            loso_subject: (str) Name of the patient to be used for leave-one-subject-out cross-validation. Default: None
            sampling_f: (int) Sampling frequency of the data. Default: 60
            extract_features: (bool) If True, the timeseries are transformed into a set of chosen EEG features. Default: False
            fft: (bool) If True, FFT is calculated on the timeseries. Default: False
            seed: (int) Random seed. Default: 42
            used_classes_dict: (dict[str]) Dictionary with periods to be used for training.
            Default: {"interictal": True, "preictal": True, "ictal": True}
            normalize_with : (str) Class to use for computing mean and standard deviation for normalization.
            Available options are 'interictal', 'preictal', 'ictal' or 'global'. Default: "interictal"
            kfold_cval_mode: (bool) If True, the get_dataset method returns a single list of data objects
            and labels for stratification. Default: False
    """

    root: str
    train_val_split_ratio: float = 0.0
    loso_subject: Union[str, None] = None
    sampling_f: int = 60
    extract_features: bool = False
    fft: bool = False
    seed: int = 42
    used_classes_dict: dict[str, bool] = field(
        default_factory=lambda: {
            "interictal": True,
            "preictal": True,
            "ictal": True,
        }
    )
    normalize_with: str = "interictal"
    kfold_cval_mode: bool = False

    def _create_paths(self) -> List[str]:
        date_now = datetime.now().strftime("%d.%m.%Y %H:%M:%S,%f")
        timestep_ms = str(
            (
                datetime.strptime(date_now, "%d.%m.%Y %H:%M:%S,%f").timestamp()
                * 1000
            )
        )

        main_root_dir = os.path.join(self.root, timestep_ms)
        try:
            if not len(os.listdir(main_root_dir)) == 0:
                shutil.rmtree(main_root_dir)
        except FileNotFoundError:
            self.logger.info("No processed cache found.")
        if not os.path.exists(main_root_dir):
            os.makedirs(main_root_dir)
            self.logger.info("Created processed cache folder.")
        if self.train_val_split_ratio > 0:
            path_list = [
                f"{main_root_dir}/train/",
                f"{main_root_dir}/val/",
            ]
        else:
            path_list = [f"{main_root_dir}/train/"]
        if self.loso_subject is not None:
            path_list.append(f"{main_root_dir}/test/")

        for path in path_list:
            os.makedirs(path, exist_ok=True)
        self.logger.info("Created processed cache subfolders.")
        return path_list

    def __post_init__(self) -> None:
        self._check_arguments()
        self._logger_init()
        self._determine_dataset_characteristics()
        self._show_used_classes()

        self.processed_file_paths = self._create_paths()

    def _check_arguments(self) -> None:
        """Method to check if the arguments are valid."""
        assert (
            self.sampling_f > 0
        ), "Sampling frequency must be positive integer"
        assert not (
            self.extract_features and self.fft
        ), "Cannot extract both features and FFT"
        assert (
            self.train_val_split_ratio >= 0.0
            and self.train_val_split_ratio <= 1.0
        ), "Train val split ratio must be between 0.0 and 1.0"
        assert (
            sum(self.used_classes_dict.values()) > 1
        ), "At least two classes must be used for training!"
        assert (
            len(self.used_classes_dict) == 3
        ), "Used classes dict must contain 3 keys"
        assert (
            "interictal" in self.used_classes_dict.keys()
        ), "Used classes dict must contain 'interictal' key"
        assert (
            "preictal" in self.used_classes_dict.keys()
        ), "Used classes dict must contain 'preictal' key"
        assert (
            "ictal" in self.used_classes_dict.keys()
        ), "Used classes dict must contain 'ictal' key"
        assert self.normalize_with in [
            "interictal",
            "preictal",
            "ictal",
            "global",
        ], "Normalize with must be either 'interictal', 'preictal', 'ictal' or 'global'"

        if self.kfold_cval_mode:
            assert (
                self.train_val_split_ratio == 0.0
            ), "Train val split ratio must be 0.0 in kfold mode"
            assert (
                self.loso_subject is None
            ), "Loso subject must be None in kfold mode"
        return None

    def _show_used_classes(self) -> None:
        """Method to show which classes are used for training."""
        self.logger.info(f"Used classes: {self.used_classes_dict}")
        used_periods = [
            key for key, value in self.used_classes_dict.items() if value
        ]
        for period in used_periods:
            print(f"USING CLASS: {period}")
        return None

    def _determine_dataset_characteristics(self) -> None:
        """Method to determine dataset characteristics."""
        self.hdf_data_path = f"{self.root}/dataset.hdf5"
        print(self.root)
        with h5py.File(self.hdf_data_path, "r") as hdf5_file:
            self.patient_list = list(hdf5_file.keys())
            self.n_channels, self.n_features = hdf5_file[self.patient_list[0]][
                "features"
            ].shape[1:]
        if self.loso_subject is not None:
            self.patient_list.remove(self.loso_subject)
        self._determine_label_count()
        self._get_mean_std()
        return None

    def _logger_init(self) -> None:
        """Initializing logger."""
        if not os.path.exists("logs/"):
            os.makedirs("logs/")
        start_time = datetime.now().strftime("%Y-%m-%d_%H-%M-%S")
        logging.basicConfig(
            filename=f"logs/hdf_dataloader_{start_time}.log",
            level=logging.INFO,
            format="%(asctime)s %(levelname)-8s %(message)s",
            datefmt="%Y-%m-%d %H:%M:%S",
            force=True,
        )
        self.logger = logging.getLogger("hdf_dataloader")
        print(
            f"Logger initialized. Logs saved to logs/hdf_dataloader_{start_time}.log"
        )
        return None

    def _determine_label_count(self) -> None:
        """Method to determine number of samples in each class."""
        with h5py.File(self.hdf_data_path, "r") as hdf5_file:
            for patient in self.patient_list:
                try:
                    labels = np.concatenate(
                        [labels, hdf5_file[patient]["labels"][:]]
                    )
                except NameError:
                    labels = hdf5_file[patient]["labels"][:]
        self.logger.info(f"Num samples {labels.shape[0]}")
        self.logger.info(
            f"Class count {np.unique(labels, return_counts=True)}"
        )

    def _determine_sample_count(self) -> None:
        """Method to determine number of samples in the dataset. the values are later used to
        create placeholder arrays during mean and standard deviation calculation.
        """
        with h5py.File(self.hdf_data_path, "r") as hdf5_file:
            total_samples = 0
            for patient in self.patient_list:
                total_samples += hdf5_file[patient]["features"].shape[0]

            if self.train_val_split_ratio > 0:
                self.train_samples = int(
                    total_samples * (1 - self.train_val_split_ratio)
                )
                self.val_samples = total_samples - self.train_samples
            else:
                self.train_samples = total_samples
                self.val_samples = 0
            if self.loso_subject is not None:
                self.loso_samples = hdf5_file[self.loso_subject][
                    "features"
                ].shape[0]
                total_samples += self.loso_samples
            else:
                self.loso_samples = 0

        self.logger.info(
            f"Counting samples successful. Dataset contains {total_samples} samples."
        )
        self.logger.info(
            f"Dataset contains {self.train_samples} training samples."
        )
        self.logger.info(
            f"Dataset contains {self.val_samples} validation samples."
        )
        self.logger.info(f"Dataset contains {self.loso_samples} loso samples.")
        return None

    def _load_data_for_std_mean(
        self, patient: str
    ) -> Tuple[np.ndarray, np.ndarray]:
        while True:
            try:
                with h5py.File(self.hdf_data_path, "r") as hdf5_file:
                    return (
                        hdf5_file[patient]["features"][:],
                        hdf5_file[patient]["labels"][:],
                    )
            except BlockingIOError:
                self.logger.warning(
                    f"Waiting for dataset {patient} to be loaded."
                )
                continue

    def _get_mean_std(self) -> None:
        """Method to determine mean and standard deviation of interictal samples. Those values are used late to normalize all data."""

        start_time = time.time()
        pool = CTX.Pool(processes=CPUS_PER_TASK)
        results = pool.map(self._load_data_for_std_mean, self.patient_list)
        pool.close()
        pool.join()
        if pool:
            pool.terminate()
            pool = None
        features_all, labels_all = zip(*results)
        features_all = np.concatenate(features_all)
        labels_all = np.concatenate(labels_all)
        if self.normalize_with != "global":
            idx = np.where(
                labels_all == self.DEFAULT_CLASS_LABELS[self.normalize_with]
            )[0]
            self.median = np.median(features_all[idx])
            self.scale = iqr(features_all[idx])
        else:
            self.median = np.median(features_all)
            self.scale = iqr(features_all)

        del features_all, labels_all
        gc.collect()
        self.logger.info(
            f"Mean and standard deviation calculated for interictal samples in {time.time()-start_time}."
        )
        return None

    def _normalize_data(self, features: np.ndarray):
        """Method to normalize input features data using mean and standard deviation extracted previously.
        Args:
            features: (np.ndarray) Array with features to be normalized.
        Returns:
            normalized_features: (np.ndarray) Array with normalized features.
        """
        normalized_features = features.copy()
        for i in range(features.shape[0]):
            for n in range(features.shape[1]):
                normalized_features[i, n, :] = (
                    features[i, n, :] - self.data_mean
                ) / self.data_std
        return normalized_features

    def update_classes(
        self, features: np.ndarray, labels: np.ndarray, edge_idx: np.ndarray
    ) -> Tuple[np.ndarray, np.ndarray, np.ndarray]:
        """Method to properly relabel classes for training accordint to used_classes_dict argument."""
        """Convention:
            Base case: 0 - preictal, 1 - ictal, 2 - interictal
            Case 1: 0 - preictal, 1 - ictal
            Case 2: 0 - interictal, 1 - ictal
            Case 3: 0 - preictal, 1 - interictal
        If present, ictal period always as class 1.
        Args:
            features: (np.ndarray) Array with features to be relabeled.
            labels: (np.ndarray) Array with labels to be relabeled.
            edge_idx: (np.ndarray) Array with edge indices to be relabeled.
        Returns:
            new_features: (np.ndarray) Array with removed examples from unused classes.
            new_labels: (np.ndarray) Array with relabeled labels.
            new_edge_idx: (np.ndarray) Array with removed examples from unused classes.
        """
        if (
            self.used_classes_dict["preictal"]
            and self.used_classes_dict["ictal"]
        ):
            label_to_remove = 2
            new_labels = np.delete(
                labels, np.where(labels == label_to_remove)[0], axis=0
            )
            new_features = np.delete(
                features, np.where(labels == label_to_remove)[0], axis=0
            )
            new_idx = np.delete(
                edge_idx, np.where(labels == label_to_remove)[0], axis=0
            )
        elif (
            self.used_classes_dict["ictal"]
            and self.used_classes_dict["interictal"]
        ):
            label_to_remove = 0
            new_labels = np.delete(
                labels, np.where(labels == label_to_remove)[0], axis=0
            )
            new_features = np.delete(
                features, np.where(labels == label_to_remove)[0], axis=0
            )
            new_idx = np.delete(
                edge_idx, np.where(labels == label_to_remove)[0], axis=0
            )
            new_labels = np.where(new_labels == 2, 0, new_labels)
        elif (
            self.used_classes_dict["preictal"]
            and self.used_classes_dict["interictal"]
        ):
            label_to_remove = 1
            new_labels = np.delete(
                labels, np.where(labels == label_to_remove)[0], axis=0
            )
            new_features = np.delete(
                features, np.where(labels == label_to_remove)[0], axis=0
            )
            new_idx = np.delete(
                edge_idx, np.where(labels == label_to_remove)[0], axis=0
            )
            new_labels = np.where(new_labels == 2, 1, new_labels)

        return new_features, new_labels, new_idx

    def _compute_energy_freq_bands(self, input_signal, sfreq, freq_bands):
        """
        Compute energy of a signal on given channel for every provided frequency band.

        Parameters:
            input_signal (numpy array): Input signal of shape (n_samples, n_channels, features).
            sfreq (float): Sampling frequency of the input signal.
            freq_bands (list of tuples): List of frequency bands in the form of (lower_freq, upper_freq).

        Returns:
            numpy array: Array of shape (n_samples, n_channels, energy_f_band) containing the energy of each channel
                        in each provided frequency band for each sample.
        """
        n_samples, n_channels, features = input_signal.shape
        n_freq_bands = len(freq_bands)
        energy_f_band = np.empty((n_samples, n_channels, n_freq_bands))

        for i in range(n_channels):
            for j, (lower_freq, upper_freq) in enumerate(freq_bands):
                # Compute the bandpass filtered signal
                b, a = signal.butter(
                    4,
                    [lower_freq / (sfreq / 2), upper_freq / (sfreq / 2)],
                    btype="band",
                )
                filtered_signal = signal.filtfilt(b, a, input_signal[:, i, :])

                # Compute energy (sum of squared values) in the frequency band
                energy_f_band[:, i, j] = np.log(
                    np.sum(filtered_signal**2, axis=1)
                )
        return energy_f_band

    def _calculate_timeseries_features(
        self, features: np.ndarray
    ) -> np.ndarray:
        """Converting features to EEG timeseries features.
        Args:
            features: (np.ndarray) Array with features to be converted.
        Returns:
            new_features: (np.ndarray) Array with Hjorth features.
        """

        new_features = np.array(
            [
                np.concatenate(
                    [
                        np.expand_dims(compute_variance(feature), 1),
                        np.expand_dims(compute_hjorth_mobility(feature), 1),
                        np.expand_dims(compute_hjorth_complexity(feature), 1),
                        np.expand_dims(compute_line_length(feature), 1),
                        np.expand_dims(compute_katz_fd(feature), 1),
                        np.expand_dims(compute_higuchi_fd(feature), 1),
                    ],
                    axis=1,
                )
                for feature in features
            ]
        )
        band_energies = self._compute_energy_freq_bands(
            features, self.sampling_f, self.FREQ_BANDS
        )
        new_features = np.concatenate([new_features, band_energies], axis=2)

        return new_features

    def _get_train_val_indices(
        self, n_samples: np.ndarray, labels: np.ndarray
    ) -> Tuple[np.ndarray, np.ndarray]:
        """Perfom train/validation split on provided indices with labels.
        Args:
            n_samples: (np.ndarray) Array with indices.
            labels: (np.ndarray) Array with labels.
        Returns:
            train_indices: (np.ndarray) Array with indices for training.
            val_indices: (np.ndarray) Array with indices for validation.
        """

        train_indices, val_indices = train_test_split(
            n_samples,
            test_size=self.train_val_split_ratio,
            shuffle=True,
            stratify=labels,
            random_state=self.seed,
        )
        train_indices = np.sort(train_indices)
        val_indices = np.sort(val_indices)
        return train_indices, val_indices

    def _transform_features(self, features: np.ndarray) -> torch.tensor:
        """Performs normalization and  optionally transformation of features.
        Args:
            features: (np.ndarray) Array with features to be transformed.
        Returns:
            processed_features: (torch.tensor Array with transformed features.
        """

        # processed_features = self._normalize_data(features)
        processed_features = (features - self.median) / self.scale
        if self.extract_features:
            processed_features = self._calculate_timeseries_features(
                processed_features
            )
        elif self.fft:
            processed_features = np.fft.rfft(
                processed_features, axis=2, norm="forward"
            )
            processed_features = torch.from_numpy(processed_features)
            processed_features = torch.square(
                torch.abs(processed_features)
            ).float()
            return processed_features
        processed_features = torch.from_numpy(processed_features).float()
        return processed_features

    @staticmethod
    def _transform_edges(edge_idx: np.ndarray) -> torch.tensor:
        """Converts the edges from numpy format to torch_geometric format.
        Args:
            edge_idx: (np.ndarray) Array with edges.
        Returns:
            edge_index: (torch.tensor) Tensor with edges.
        """
        edge_index = nx.convert_matrix.from_numpy_array(edge_idx)
        data_object = torch_geometric.utils.from_networkx(edge_index)
        edge_index = data_object.edge_index
        # edge_weight = data_object.weight
        return edge_index

    @staticmethod
    def _transform_labels(labels: np.ndarray) -> torch.tensor:
        """Convert labels to torch tensor.
        Args:
            labels: (np.ndarray) Array with labels.
        Returns:
            labels_transformed: (torch.tensor) Tensor with labels.
        """
        labels_transformed = torch.from_numpy(labels).float()
        return labels_transformed

    @staticmethod
    def _transform_time_labels(time_labels: np.ndarray) -> torch.tensor:
        """Convert time labels to torch tensor.
        Args:
            time_labels: (np.ndarray) Array with time labels.
        Returns:
            time_labels_transformed: (torch.tensor) Tensor with time labels.
        """
        time_labels_transformed = torch.from_numpy(time_labels).float()
        return time_labels_transformed

    def _features_to_data_list(
        self,
        features: np.ndarray,
        edge_idx: np.ndarray,
        labels: np.ndarray,
        time_labels: np.ndarray,
        patient_id: Union[int, None] = None,
    ) -> List[Data]:
        """Converts features, edges and labels to list of torch_geometric.data.Data objects.
        Before the conversion, features are normalized using mean and standard deviation of interictal samples
        and transformed if specified in the config.
        Args:
            features: (np.ndarray) Array with features.
            edges: (np.ndarray) Array with edges.
            labels: (np.ndarray) Array with labels.
            patient_id: (int) Patient id (used only to split data using kfold-cval). Default: None
        Returns:
            data_list: (list) List of torch_geometric.data.Data objects.
        """
        self.logger.info(f"time labels shape {time_labels.shape}")
        self.logger.info(f"features shape {features.shape}")
        processed_features = self._transform_features(features)
        processed_labels = self._transform_labels(labels)
        processed_time_labels = self._transform_time_labels(time_labels)

        if self.kfold_cval_mode:
            data_list = [
                Data(
                    x=processed_features[i],
                    edge_index=self._transform_edges(edge_idx[i]),
                    y=processed_labels[i],
                    patient_id=patient_id,
                    time_labels=processed_time_labels[i],
                )
                for i in range(len(processed_features))
            ]
            return data_list
        data_list = [
            Data(
                x=processed_features[i],
                edge_index=self._transform_edges(edge_idx[i]),
                y=processed_labels[i],
                time_labels=processed_time_labels[i],
            )
            for i in range(len(processed_features))
        ]
        del processed_features, processed_labels
        gc.collect()
        return data_list

    def _get_mem_info(self, pid: int) -> dict[str, int]:
        res = defaultdict(int)
        for mmap in psutil.Process(pid).memory_maps():
            res["rss"] += mmap.rss
            res["pss"] += mmap.pss
            res["uss"] += mmap.private_clean + mmap.private_dirty
            res["shared"] += mmap.shared_clean + mmap.shared_dirty
            if mmap.path.startswith("/"):  # looks like a file path
                res["shared_file"] += mmap.shared_clean + mmap.shared_dirty
        return res

    def _get_single_patient_data_train_val(
        self, patient: str
    ) -> Tuple[List[Data], List[Data]]:
        """Method to create data list from a signle patient for training and validation sets.
        Args:
            patient: (str) Name of the patient to get the data for.
        Returns:
            train_data_list (list): List of torch_geometric.data.Data objects for training.
        """

        pid = os.getpid()
        # self.logger.info(f"Initial logging of memory: {self.get_mem_info(pid)} for {patient}")
        nofile = len(os.listdir("/proc/" + str(os.getpid()) + "/fd/"))
        self.logger.info(f"Nofile start {nofile}")
        self.logger.info("Alive")
        with h5py.File(self.hdf_data_path, "r") as hdf5_file:
            n_samples = np.arange(hdf5_file[patient]["features"].shape[0])
            labels = np.squeeze(hdf5_file[patient]["labels"])
            train_indices, val_indices = self._get_train_val_indices(
                n_samples, labels
            )

            features_train = hdf5_file[patient]["features"][train_indices]
            labels_train = hdf5_file[patient]["labels"][train_indices]
            edge_idx_train = hdf5_file[patient]["edge_idx"][train_indices]

            features_val = hdf5_file[patient]["features"][val_indices]
            labels_val = hdf5_file[patient]["labels"][val_indices]
            edge_idx_val = hdf5_file[patient]["edge_idx"][val_indices]

        if sum(self.used_classes_dict.values()) < 3:
            (
                features_train,
                labels_train,
                edge_idx_train,
            ) = self.update_classes(
                features_train, labels_train, edge_idx_train
            )
            features_val, labels_val, edge_idx_val = self.update_classes(
                features_val, labels_val, edge_idx_val
            )

        data_list_train = self._features_to_data_list(
            features_train, edge_idx_train, labels_train
        )
        data_list_val = self._features_to_data_list(
            features_val, edge_idx_val, labels_val
        )

        data_list_train, slices_train = collate_datalist(data_list_train)
        data_list_val, slices_val = collate_datalist(data_list_val)
        savepath_train = os.path.join(
            self.processed_file_paths[0], f"{patient}.pt"
        )
        savepath_val = os.path.join(
            self.processed_file_paths[1], f"{patient}.pt"
        )
        torch.save((data_list_train, slices_train), savepath_train)
        torch.save((data_list_val, slices_val), savepath_val)
        del (
            features_train,
            labels_train,
            edge_idx_train,
            labels,
            train_indices,
            val_indices,
        )
        del features_val, labels_val, edge_idx_val
        del data_list_train, data_list_val, slices_train, slices_val
        gc.collect()
        meminfo_table = self._get_mem_info(pid)
        self.logger.info(
            f"Processed patient {patient} for train and validation sets."
        )
        self.logger.info(
            f"Reading patient {patient}, Virtual memory {psutil.virtual_memory()}"
        )
        self.logger.info(
            f"End logging of memory: {meminfo_table} for {patient}"
        )
        nofile = len(os.listdir("/proc/" + str(os.getpid()) + "/fd/"))
        self.logger.info(f"Nofile exit {nofile}")

        return None

    def _get_single_patient_data(self, patient: str) -> List[Data]:
        """Get patient data for training set.
        Args:
            patient: (str) Name of the patient to get the data for.
        Returns:
            train_data_list: (list) List of torch_geometric.data.Data objects for training.
        """

        pid = os.getpid()
        patient_id = (
            int("".join(filter(str.isdigit, patient)))
            if self.kfold_cval_mode
            else None
        )
        with h5py.File(self.hdf_data_path, "r") as hdf5_file:
            features = hdf5_file[patient]["features"][:]
            labels = hdf5_file[patient]["labels"][:]
            edge_idx = hdf5_file[patient]["edge_idx"][:]
            time_labels = hdf5_file[patient]["time_labels"][:]
            if sum(self.used_classes_dict.values()) < 3:
                features, labels, edge_idx = self.update_classes(
                    features, labels, edge_idx
                )

            data_list = self._features_to_data_list(
                features=features,
                edge_idx=edge_idx,
                labels=labels,
                time_labels=time_labels,
                patient_id=patient_id,
            )
        self.logger.info(f"First data item {data_list[0]}")
        del features, labels, edge_idx
        gc.collect()
        data, slices = collate_datalist(data_list)
        del data_list
        gc.collect()
        if patient == self.loso_subject:
            savepath = os.path.join(
                self.processed_file_paths[-1], f"{patient}.pt"
            )
        else:
            savepath = os.path.join(
                self.processed_file_paths[0], f"{patient}.pt"
            )
        torch.save((data, slices), savepath)
        meminfo_table = self._get_mem_info(pid)
        self.logger.info(f"Processed patient {patient} set.")
        self.logger.info(
            f"Reading patient {patient}, Virtual memory {psutil.virtual_memory()}"
        )
        self.logger.info(
            f"End logging of memory: {meminfo_table} for {patient}"
        )
        return None

    def get_datasets(
        self,
    ) -> tuple[List[Data], ...]:
        """Get data for training, validation and leave-one-subject-out cross-validation.
        Returns:
            data_lists: (list) List of lists of torch_geometric.data.Data objects loaded.
        """
        start = time.time()

        num_processes = CPUS_PER_TASK
        pool = CTX.Pool(processes=num_processes)

        try:
            if self.train_val_split_ratio > 0:
                pool.map_async(
                    self._get_single_patient_data_train_val,
                    self.patient_list,
                )
                pool.close()
                pool.join()
                if pool:
                    pool.terminate()
                    pool = None  # workaround for mp bugs
                self.logger.info("Train and validation data loaded.")

            else:
                pool.map_async(
                    self._get_single_patient_data, self.patient_list
                )
                pool.close()
                pool.join()
                if pool:
                    pool.terminate()
                    pool = None  # workaround for mp bugs
        except KeyboardInterrupt:
            pool.terminate()
            print("Keyboard interrupt detected, terminating worker pool.")
            raise KeyboardInterrupt

        if self.loso_subject is not None:
            self._get_single_patient_data(self.loso_subject)

        self.logger.info(f"Data loading took {time.time() - start} seconds.")

        return self.processed_file_paths


class GraphDataset:
    def __init__(self, root):
        super().__init__()
        self.object_paths = [
            os.path.join(root, path) for path in os.listdir(root)
        ]
        self.root = root.rstrip("/")
        self._load()

    def __len__(self) -> int:
        return len(self._data_list) if self._data_list is not None else 0

    def _load(self) -> None:
        data, slices = zip(*[torch.load(path) for path in self.object_paths])
        data_list = []
        for n in range(len(data)):
            data_temp = data[n]
            slices_temp = slices[n]
            data_list += [
                separate(Data, data_temp, index, slices_temp, decrement=False)
                for index in range(len(data_temp.y))
            ]
        self._data_list = data_list

    def clear_cache(self) -> None:
        main_root_dir = os.path.dirname(self.root)
        shutil.rmtree(main_root_dir)
        return None

    def __getitem__(self, idx: int) -> Data:
        return self._data_list[idx]


def save_data_list(data_list: List[Data], path: str) -> None:
    if not os.path.exists(os.path.dirname(path)):
        os.makedirs(os.path.dirname(path))
    data, slices = collate_datalist(data_list)
    torch.save((data, slices), path)
    return None<|MERGE_RESOLUTION|>--- conflicted
+++ resolved
@@ -589,34 +589,25 @@
                 continue
 
             labels = labels.reshape((labels.shape[0], 1)).astype(np.float32)
-<<<<<<< HEAD
             time_labels = time_labels.reshape((time_labels.shape[0], 1))
             if time_labels.shape[0] != features.shape[0]:
                 self.logger.info(
                     f"Time labels extracted {time_labels.shape}, corresponding features {features.shape}"
                 )
-=======
->>>>>>> 7209ab65
             try:
                 features_patient = np.concatenate([features_patient, features])
                 labels_patient = np.concatenate([labels_patient, labels])
                 edge_idx_patient = np.concatenate([edge_idx_patient, edge_idx])
-<<<<<<< HEAD
                 time_labels_patient = np.concatenate(
                     [time_labels_patient, time_labels]
                 )
                 # edge_weights_patient = np.concatenate([edge_weights_patient, edge_weights])
-=======
->>>>>>> 7209ab65
             except NameError:
                 features_patient = features
                 labels_patient = labels
                 edge_idx_patient = edge_idx
-<<<<<<< HEAD
                 time_labels_patient = time_labels
                 # edge_weights_patient = edge_weights
-=======
->>>>>>> 7209ab65
 
         while True:
             try:
