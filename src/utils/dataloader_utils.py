--- conflicted
+++ resolved
@@ -1324,7 +1324,7 @@
         return len(self._data_list) if self._data_list is not None else 0
 
     def load(self) -> None:
-<<<<<<< HEAD
+
         data, slices = zip(*[torch.load(path) for path in self.object_paths])
         data_list = []
         for n in range(len(data)):
@@ -1339,8 +1339,3 @@
 
     def __getitem__(self, idx: int) -> Data:
         return self._data_list[idx]
-=======
-        self.data, self.slices = zip(
-            *[torch.load(path) for path in self.object_paths]
-        )
->>>>>>> 303d096f
