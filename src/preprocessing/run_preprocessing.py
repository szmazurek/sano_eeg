--- conflicted
+++ resolved
@@ -6,20 +6,6 @@
 from pathlib import Path
 from argparse import ArgumentParser
 
-<<<<<<< HEAD
-
-if __name__ == "__main__":
-    parser = ArgumentParser()
-    parser.add_argument("--raw_dataset_path", type=str)
-    parser.add_argument("--preprocessed_data_save_path", type=str)
-    parser.add_argument("--recordings_with_seizures_file_path", type=str)
-    args = parser.parse_args()
-    adult_data = args.raw_dataset_path
-    peprocessed_data = args.preprocessed_data_save_path
-    subject_seizures = Path("data/raw_dataset/RECORDS-WITH-SEIZURES")
-
-    utils.preprocess_dataset_seizures(subject_seizures, adult_data, peprocessed_data)
-=======
 if __name__ == "__main__":
     parser = ArgumentParser()
     parser.add_argument("--data_path", type=str, required=True)
@@ -34,6 +20,7 @@
     final_npy_path = Path(args.final_npy_path)
     annotation_files_path = Path(args.annotation_files_path)
     get_annotation_files(event_tables_path, annotation_files_path)
-    preprocess_dataset_all(annotation_files_path, data_path, preprocessed_edf_path)
-    save_timeseries_array(preprocessed_edf_path, final_npy_path)
->>>>>>> 7209ab65
+    preprocess_dataset_all(
+        annotation_files_path, data_path, preprocessed_edf_path
+    )
+    save_timeseries_array(preprocessed_edf_path, final_npy_path)